 1.8.0 -- ?? ??? ????
----------------------

* Some changes and bugfixes on "TetraLogic" done

* A new Logic "TetraLogic" has been introduced to control a Tetra radio over
  the PEI. For more information take a look into the manual page

* MetarInformation, more flexible airport announcement at the beginning of a
  Metar

* SvxReflector now support switching traffic on talk groups.

* ReflectorLogic can now request switching talk groups based on the received
  CTCSS tone frequency. It is also possible to switch to any talk group using
  DTMF.

* Now possible to use multiple CTCSS squelch tones in parallell.

* SvxReflector now have a QSY functionality used to switch all active nodes on
  a talk group to another talk group.

* A logic link is now disconnected using <prefix># instead of <prefix>0#. If
  any digits are specified after the prefix the link will be activated and the
  digits will be given to the remote logic(s) for processing. Right now only
  the ReflectorLogic care about these extra digits, also called the
  subcommand.

* A logic core connected to a logic link can now play announcements on all
  other connected logics. This is used in the ReflectorLogic to announce talk
  group selections and command feedback.

* New signal level "detector": CONST

* ModuleEchoLink bugfix: The LINK_IDLE_TIMEOUT did not work if the
  remote_timeout TCL function was changed to not play any sound.

* ModuleEchoLink bugfix: The LINK_IDLE_TIMEOUT did not work with short timeout
  values where the timeout was shorter than the length of a locally received
  transmission.

* ModuleMetarInfo bugfix: Announcing twice

* ModuleMetarInfo bugfix: SvxLink crashed on long LocationInfo comments

* ModuleEchoLink: Now possible to silently ignore all incoming connections
  using the DROP_ALL_INCOMING configuration variable.

* The receiver configuration variables SQL_HANGTIME, SQL_EXTENDED_HANGTIME and
  SQL_EXTENDED_HANGTIME_THRESH are now settable from within a C++ module for
  example.

* Improved GPIO up/down scripts with more error handling and support for
  handling more cases.

* New SvxReflector feature: Auto QSY. It is now possible to set a per
  talkgroup time in the reflector after which a QSY to a random talkgroup is
  performed. This can typically be used on call channels so that stations do
  not dwell there for too long.

* New squelch type: COMBINE. There now is a new squelch type that can combine
  multiple other squelch types using a logical expression.
  Implementing this new feature required rewriting quite a lot of the squelch
  infrastructure code. Watch out for changed behavior in the squelch
  functionality.

* Bugfix: Squelch types DDR, SIM and TONE reported the "raw" signal strength
  instead of the integrated one. This fix can change the behavior of the voter
  and the extended hangtime feature.

* Added debug mode for the CTCSS detector. Enable by setting CTCSS_DEBUG to 1
  in a receiver configuration section.

* ReflectorLogic: Now possible to adjust the UDP heartbeat interval using the
  UDP_HEARTBEAT_INTERVAL configuration variable.

* Now possible to set configuration variables from TCL using the
  setConfigValue function. This can be used to change certain configuration of
  SvxLink while it is running. Only some configuration variables support being
  changed at runtime.

* If a configuration variable is changed in the logic core, or in the main
  configuration section for a module, the new TCL function config_updated will
  be called.

* New configuration variable ONLINE that can be used to decide if a logic core
  should be active or not on program startup. This variable also support being
  set at runtime.

* Use the new configuration variable COMMAND_PTY to set up a PTY that can be
  used to send commands to a logic core.

* Filter out CTCSS band for voice output. Interference on CTCSS transmission
  could be caused by low frequency content in audio clips or incoming audio on
  Echolink for example.

* Ignore prioritized talkgroups qfter QSY if there have been local node
  activity prior to the QSY. This fix a problem where a node would switch to a
  prioritized talkgroup after a QSY to a lower priority talkgroup, if there
  have been no local activity after the QSY. Priority will be honored again
  after the node have switched to TG#0.

* Make the audio limiter threshold in the receiver configurable using the
  LIMITER_THRESH configuration variable in a receiver configuration section.

* Add an audio limiter to the transmitted audio path. The threshold may be set
  using the LIMITER_THRESH configuration variable in a TX configuration
  section.

* Bugfix: When AUTOACTIVATE_ON_SQL is used in a logic link definition it is
  supposed to default to a timeout of 30 seconds if TIMEOUT is not set. That
  did not work though.

* ReflectorLogic: Use the QSY_PENDING_TIMEOUT configuration variable to enable
  following a just ignored QSY request on squelch open.

* By default, when activating a module in a logic core, all logic linking
  audio will be muted. This behavior can be changed by using the
  MUTE_LOGIC_LINKING configuration variable in the module configuration.

* More informative squelch open/close printouts implemented. The information
  that is printed within the parenthesis after the squelch open/close message
  is now specific for each squelch type so that meaningful information can be
  printed for that squelch type. For example the CTCSS tone frequency and SNR
  is printed for CTCSS squelch. The value printed for SIGLEV squelch is now
  the actual value that is used by the squelch. Previously there was no
  connection between the value used by the squelch and the printed signal
  level.

* Fix receiver muting bug introduced with the AUDIO_DEV_KEEP_OPEN feature.

* Bugfix: SQL_START_DELAY was not honored in all cases.

* Rework squelch core code. The core squelch handling code was not fully
  correct causing problems in some configurations.

* New voter configuration variable VERBOSE which cause the voter to print the
  squelch state events of the satellite receivers. This can be used while fine
  tuning voter timing for example.

* Rename configuration variables to make it more clear that they are for
  squelch configuration. An "SQL_" prefix have been added to the following
  configuration variables: SIGLEV_RX_NAME, SIGLEV_OPEN_THRESH,
  SIGLEV_CLOSE_THRESH.

* Bugfix: Do not emit tone detected events from muted receivers.

* The voter COMMAND_PTY now accept a new command MUTE that will keep the
  receiver active but block all content.

* Bugfix in ModuleMetarInfo: Gusts were not announced correctly in combination
  with mps

* Bugfix in ReflectorLogic: The AUTOACTIVATE_ON_SQL logic linking
  functionality did not work for the ReflectorLogic.

* The AUTOACTIVATE_ON_SQL logic linking configuration variable has been
  renamed to ACTIVATE_ON_ACTIVITY.

* Bugfix in reflector authentication.

* Now possible to set the Echolink module drop/reject/accept configuration
  variables at runtime. This can for example be used from TCL, using the
  setConfigValue function, to change behavior at runtime. See example in
  ReflectorLogic.tcl.

* Bugfix in ReflectorLogic: It was possible to activate a temporary TG monitor
  on a TG that was configured to be permanent. When the temporary monitor
  timed out the TG was removed from the monitoring list completely.

* Add support for PTT and squelch via the gpiod library. Accessing GPIO pins
  via the sysfs interface is deprecated.
  When PTT_TYPE is set to GPIOD there are two new configuration variables
  available to set GPIOD up, PTT_GPIOD_CHIP and PTT_GPIOD_LINE.
  When SQL_DET is set to GPIOD there are two new configuration variables
  available to set GPIOD up, SQL_GPIOD_CHIP, SQL_GPIOD_LINE. If SvxLink is
  built with libgpiod >= 1.5 SQL_GPIOD_BIAS will also be available to set
  PULLUP/PULLDOWN for a GPIO input (squelch) pin.

* New CTCSS tone detector, mode 4, added. This detector is faster and more
  selective. It probably also is more resilient to interference. Have a look
  at the svxlink.conf (5) manual page under CTCSS_MODE for more information.

* Tone detectors for 1750 Hz tone burst, CTCSS repeater activation,
  CTCSS_TO_TG etc now use frequency estimation in addition to energy detection
  for better selectivity.

* Improved squelch state logging with more details about the detection.

* New CTCSS configuration variable CTCSS_SNR_OFFSETS (note the plural S) which
  replace the old variable with a similar name. The new variable take a comma
  separated list of frequency:offset pairs to support the use of multiple
  CTCSS tone frequencies. The siglevdetcal utility has also been modified to
  output the new variable format. If you are using just one CTCSS frequency
  with a previously calibrated offet value you can keep using that. The older
  configuration variable will not be removed and it still work in the same
  way.

* ReflectorLogic: New config variable VERBOSE that choose if printouts from
  the reflector logic should be verbose or not. At the moment the only
  difference is that reflector join/leave messages will be suppressed if
  VERBOSE=0.

* The TCL event handler functions remote_cmd_received and
  remote_received_tg_updated can now be used in a logic core to act on
  commands and talkgroup activations from another logic core.

* ReflectorLogic: Client side redundancy added by using DNS SRV records or a
  locally specified list of hosts. Renamed configuration variables:
  HOST -> HOSTS, PORT -> HOST_PORT. New configuration variables:
  DNS_DOMAIN, HOST_PRIO, HOST_PRIO_INC, HOST_WEIGHT.

* Logic cores (SimplexLogic, RepeaterLogic etc) are now implemented as plugins
  which mean they are dynamically loaded at runtime if needed. There are
  multiple benefits with that:
  - Easier to accept contributed logic cores into the main source tree since
    no core code needs changing.
  - As long as the plugin is not loaded it can cause no harm if it contain a
    bug.
  - Third-party logic cores can be packaged separately. Package maintainers
    that build contributed code are urged to put such artifacts in its own
    package with a name like svxlink-contrib-examplelogic.
  See man svxlink.conf and the LOGIC_CORE_PATH configuration variable for info
  on how SvxLink find the plugins.

<<<<<<< HEAD
=======
* Bugfix in SvxReflector: After 65536 client connections the warning "Incoming
  UDP datagram from XX.XX.XX.XX:YYYYY has invalid client id ZZZZZ" was logged
  for all new client connections.

>>>>>>> 690a3c29
* New contribution from DL1HRC: SipLogic. The build is enabled by using the
  -DWITH_CONTRIB_SIP_LOGIC=ON CMake command line option.



 1.7.0 -- 01 Sep 2019
----------------------

* MetarInfo now supports secure http (https) since aviationweather.gov has 
  switched to https only. Read documentation and/or README in directory 
  modules/metarinfo for changes.

* Now possible to set the roger sound to be always on in the SimplexLogic, even
  when no module is active. Use the RGR_SOUND_ALWAYS configuration variable to
  enable the feature.

* New feature added called "AFSK-com". This feature make it possible to
  transport smaller amouts of metadata on an RF link, for example when linking
  remote receivers in via RF. The metadata can be signal level measurements,
  DTMF digits or tone detections (e.g. 1750Hz or CTCSS for repeater
  activation).
  There are two modes for AFSK-com, in-band and out-of-band. The in-band mode
  is used to transport data when there is no audio being transported. The
  out-of-band mode is used when data must be transmitted at the same time as
  analogue audio, like continuous signal level updates.
  To configure the AFSK handling use the OB_AFSK_* (for out-of-band) and
  IB_AFSK_* (for in-band) configuration variables. Also there is a new
  SIGLEV_DET=AFSK and DTMF_DEC_TYPE=AFSK to support transporting those values
  using the AFSK-com feature.

* Now possible to specify 1750Hz and CTCSS detectors in a RemoteTrx RfUplink.
  That is done using the new DETECT_1750 and DETECT_CTCSS configuration
  variables.

* An RX identity can now be specified for each receiver in a system. That
  identity can then be used in the TCL event handling scripts to for example
  send different roger sounds depending on which receiver the signal
  originated from. The identity is specified using the RX_ID configuration
  variable and consists of one char.

* New receiver voter feature: Now possible to adjust the voting delay per
  receiver. This may be good to do if some receivers are much slower to report
  squelch open/signal level. As an example, let's say we have three receivers
  where two of the receivers take at most 100ms to report signal level and one
  receiver requires 300ms. We then need to set the VOTING_DELAY to something
  like 350ms so as to be sure that all receivers get a chance to report their
  signal level measurement. If only the slow receiver opens there will be a
  total delay of 300+350=650ms. This is unnecessarily long since the other two
  receivers should have reported their signal strength way earlier. It's thus
  safe to shorten the voting delay for the slow receiver, so we do this:
  RECEIVERS=FastRx1,FastRx2,SlowRx:200. The total squelch open delay will now
  be 100+350=450ms for the fast receivers and 300+350-200=450ms for the slow
  receiver. That is, all receivers are now equally fast.

* New configuration variable CTRL_PTY that can be used in RX and TX
  configuration setions. It will set a PTY than can be used to control the
  frequency and modulation of external receivers and transmitters. An external
  transceiver control script is needed to actually control a transceiver. An
  example of such a script, trx_pty_ctrl.py, can be found in the SvxLink
  distribution. That script may be modified to support a specific transceiver.

* Now possible to specify the same PTY for multiple receiver and transmitter
  functions like squelch, ptt, DTMF, frequency control etc. That make it
  possible to handle all commands on the one PTY in one script. It is still
  possible to use separate PTY:s as before if that is desirable.

* New module ModuleTrx, a module to control one or more separate transceivers
  connected to a SvxLink node. The frequency of the transceiver is set through
  DTMF commands and then it's possible to transmit and receive on the
  transceiver through the SvxLink node. Have a look at the manual page for all
  details.

* The sound clip hz.wav have been moved from the Core directory to the Default
  directory and renamed to Hz.wav. Language packs need to be updated.

* There is a new function in locale.tcl called playFrequency that shoud read
  back a frequency as intelligently as possible. Language packs need to be
  updated if they use their own locale.tcl.

* New Default sound clips: kHz, MHz, GHz, ok. Language packs need to be
  updated.

* The default group for SvxLink changed from 'daemon' to 'svxlink'.

* ModuleEchoLink: New configuration variable REMOTE_RGR_SOUND that is used to
  enable the sending of a roger sound to remote Echolink stations when the
  squelch is closed on the local node. Default is to not send a roger sound.

* Rename TCL function addTimerTickSubscriber to addMinuteTickSubscriber.

* Add new TCL function addSecondTickSubscriber.

* Now possible to not specify an ID for a module. It will then not be possible
  to activate the module. This is typically useful for modules that have no
  command interface but rather is just doing something in the background.

* When reading TCL files, print a warning instead of erroring out if a file is
  not readable.

* The TCL function CW::setAmplitude now take the amplitude value in dB of
  full scale amplitude rather than thusands of full amplitude.
  Also it's now possible to give the CW::play function temporary values for CW
  speed, frequency and amplitude.

* The MultiTx now "mute" the logging printouts from its transmitters so that
  only one "Turning the transmitter ON/OFF" is displayed instead of one for
  each transmitter.

* New configuration variable for logic cores, PHONETIC_SPELLING, which if set
  to 0 will spell words using plain letters instead of the default phonetic
  spelling. Not all language packs support this feature.

* Now possible to set audio codec parameters for ReflectorLogic.

* Bugfix: Reset squelch RX id after sending roger sound so that the following
  roger sounds that may be triggered by non-rx events will send the "neutral"
  roger sound.

* Bugfix: The squelch detection logic for HIDRAW squelch was wrong so it did
  not work for active low devices.

* Bugfix: The EchoLink module could crash when encountering TCL errors.

* ModuleMetarInfo: Windshear now with runway, error handling for metar txt
  file, fix some typo

* Adding new Config options related to enabling IDs.
  Adding several config options to allow user to configure VOICE/CW/Custom
  announcements during the short and long ID processes.  This allows the
  settings to be on a channel by channel basis rather than having a single
  file for all channels.
  New logic configuration variables: SHORT_VOICE_ID_ENABLE,
  SHORT_CW_ID_ENABLE, SHORT_ANNOUNCE_ENABLE, SHORT_ANNOUNCE_FILE,
  LONG_VOICE_ID_ENABLE, LONG_CW_ID_ENABLE, LONG_ANNOUNCE_ENABLE,
  LONG_ANNOUNCE_FILE. See manual page svxling.conf (5) for more info.

* Now possible to configure SvxLink to keep audio devices open from
  application start to exit. The normal behavior in SvxLink is to open and
  close audio devices as needed. In a local RX and/or TX section set the
  variable AUDIO_DEV_KEEP_OPEN=1.

* Add stop timeout for systemd units after which svxlink will be killed if not
  exiting within 10 seconds.

* Now possible to specify which mail server to use in the voice mail module.

* ModuleDtmfRepeater: Logic and timings were a bit strange and buggy so the
  implementation was changed a bit.



 1.6.1 -- 01 Mar 2018
----------------------

* ModuleEchoLink bugfix: Echolink remote roger beep was sent even though
  listen only mode was active on the local node.

* Bugfix in the --logfile command line argument handling for svxlink,
  remotetrx and svxreflector. Under some circumstances SvxLink would crash
  with strange errors if used with a logfile.



 1.6.0 -- 30 Dec 2017
----------------------

* ModuleMetarInfo: smaller changes e.g. additional tcl function for raw
  output

* ModuleMetarInfo: Because of termination the metar service on noaa.gov some
  changes were needed in the module (weather.noaa.gov - >
  aviationweather.gov), better debug output if a metar can not be announced

* New argument "call" to EchoLink::is_receiving TCL event handler.
  Patch by hsmade.

* New TCL event handler EchoLink::client_list_changed.
  Patch by hsmade.

* New TCL function playDtmf. Patch by DL1HRC / Adi.

* ModuleEchoLink: Add command PTY that can be used to send commands to the
  EchoLink module at runtime. Patch by hsmade.

* RemoteTrx now display squelch open/close even when disconnected from
  the main system.

* Small bugfix in the LocationInfo functionality that made SvxLink exit
  uncleanly, possibly with a segmentation fault.

* New TCL command, injectDtmf, to inject DTMF digits into the command
  stream just as if they were received on the receiver. This function
  can for example be used in conjuction with the dtmf_digit_received and
  dtmf_cmd_received functions to remap commands to something different or
  inventing compound commands.

* ModuleTclVoiceMail: SvxLink would not start if the HOME environment
  variable was not set. That prevented proper operation from system
  startcripts.

* ModuleFrn: Now possible to specify a backup server that is used when the
  connection to the primary server fail. Use the new configuration variables
  SERVER_BACKUP and PORT_BACKUP to configure the backup server.
  Patch by sh123.

* New command PTY for controlling the receiver voter. It's possible to
  enable and disable receivers using the ENABLE and DISABLE commands.
  Use the COMMAND_PTY config variable in the voter configuration section
  to set it up.

* New command PTY for injecting DTMF digits into a logic core. Use
  configuration variable DTMF_CTRL_PTY to set the path to the PTY.
  The PTY will also emit the DTMF digits received on the RF.

* New configuration variable GPIO_PATH for PTT and squelch configurations that
  use GPIO. On some hardware platforms the path to control GPIO pins is not
  standard. This configuration variable can be used to set the path.

* Bugfix: Setting FQ_CORR=0 in a WbRx configuration section resulted in an
  error message

* FQ_CORR can now be negative

* New TCL event handing function EchoLink::info_received that is called when
  an info message is received from a remote EchoLink station.

* ModuleEchoLink: The connected TCL event handling function now also is given
  the callsign.

* Bugfix: The squelch detector was not able to handle larger audio blocks than
  256 bytes. It now can.

* Bugfix: Could not handle WAV files that contained other subchunks than 'fmt'
  or 'data'. Reading would fail for WAV files containing for example 'LIST'
  or 'id3' subchunks.

* New application SvxReflector that is used to link multiple SvxLink nodes
  together. On the SvxLink node side the new ReflectorLogic logic core is used
  to connect to the SvxReflector server.



 1.5.0 -- 22 Nov 2015
----------------------

* Added support for using digital drop receivers on an RTL2832U based DVB-T
  USB dongle. This will open up the world of cheap receiver hardware to all
  SvxLink users. It will for example be very cheap to set up an extra receiver
  with local coverage for a SvxLink based repeater, as long as there is a
  network connection to the repeater. The modulation forms supported are:
  FM, FM narrow, AM, AM narrow, USB, LSB, CW, CW wide and wideband FM
  (broadcast).

* New configuration variable for local receivers, RAW_AUDIO_UDP_DEST, which
  makes it possible to stream the raw audio read by SvxLink from the audio
  device to a UDP port. This feature was mainly added for debugging but may
  be usable for other things as well.

* New configuration variable MASTER_GAIN for local transmitters. This has the
  functionality as the PREAMP variable have for local receivers. That is,
  it can be used to fine tune or amplify the gain of the signal if it's not
  possible to do with the normal hardware sound controls.

* Added a calibration utility, devcal, which can be used to get all the
  levels right for all transmitters and receivers in the system.

* New squelch detector type, OPEN, which keeps the squelch open at all times.
  Used at calibration for example.

* Bugfix: The receiver voter had a bug which caused incoming audio to be
  muted if a receiver switch occurred in the middle of an identification.

* Support added for raw HID (Human Interface Devices) based devices that can
  be used for PTT and Squelch. An example of such a chip is the CM108 which
  can be found in some USB audio devices.
  Contributed by Adi / DL1HRC.

* Bugfix in ModuleMetarInfo: Numbers was some times read in the wrong way

* New logic core configuration, STATE_PTY, which specify a UNIX 98 PTY to open
  where SvxLink state information can be published. This information can be
  used by external applications to act on.

* The receiver voter now continuously output squelch state information to the
  logic core state PTY.

* Fixed issues reported by the Coverity scan static analysis tool.

* New config variable CARD_CHANNELS which is used to set the number of
  channels that is used on the sound card, e.g. 1=mono, 2=stereo.

* The DTMF_TONE_AMP transmitter configuration variable has been renamed to
  DTMF_DIGIT_PWR. To get the same level as with the old variable, add 3dB
  to the value set on the new configuration variable.

* Rewritten and greatly improved software DTMF decoder. The new decoder is
  the default choice when DTMF_DEC_TYPE is set to INTERNAL. To keep using the
  old DTMF decoder, set it to DH1DM instead. The improvements in the new DTMF
  decoder are:
  - Quicker: Now detect durations as short as 40ms
  - Much better immunity to non-DTMF audio, like speech, which mean less
    false detections
  - Slightly more sensitive
  - Lowered CPU requirements

* Now printing out when 1750Hz tone burst muting is active.

* Bugfix in the QSO recorder: If a write error occurred, the audio pipe could
  get stuck leading to audio to stop flowing in other parts of SvxLink.

* Config file open code cleanup for SvxLink and RemoteTrx. Under some
  circumstances "fopen: ..." error messsages were printed even though there
  really wasn't an error. Also, when using the --runasuser switch, the
  configuration file was still searched for using the HOME environment variable
  of the user who started the process rather than using the home directory
  of the target user.

* Add simulator for local receivers and signal level detectors. These
  simulators can be used to debug problems in SvxLink.

* Bugfix: A Local Rx would let squelch open/close through even when muted.

* The install path for libraries are now automatically discovered which may
  make libraries install in a another directory than before. For example, on
  normal 64 bit x86_64 systems they will end up in /usr/lib64 and the plugins
  will be placed in /usr/lib64/svxlink. On other platforms the paths may be a
  bit stranger, like /usr/lib/arm-linux-gnueabihf on the Cubieboard.
  This may require that the MODULE_PATH config variable is changed for the
  plugins to be found. The best is to comment out the MODULE_PATH
  configuration variable and let SvxLink determine what to use.
  The old LIB_SUFFIX CMake variable is not used anymore.

* New configuration variable in svxlink.conf for remote transmitters and
  receivers, LOG_DISCONNECTS_ONCE, that can be set to 1 to not log reconnect
  attempts.  This may be of use if a RemoteTrx is missing for a long time or if
  it's only used from time to time.

* The CFG_DIR configuration variable read additional config from files in
  the configured directory. The man-page stated that files starting with a dot
  were ignored. This was not true but is now. The man-page was also lacking
  information on that all files not ending in ".conf" are ignored.

* The default PTT type is now NONE so that svxlink and remotetrx can start
  out of the box without reconfiguring them.

* Bugfix in the GPIO squelch detector. The usage of "!" in GPIO_SQL_PIN to get
  inverted operation did not work.



 1.4.3 -- 02 nov 2015
----------------------

* SvxLink now compile in C++11 mode with GCC and other compilers that
  understand the -std=c++11 compiler switch. The compiler switch will
  automatically be turned on if a version of libsigc++ greater than 2.5.0 is
  detected since those versions require C++11 to be enabled.



 1.4.2 -- 06 jun 2015
----------------------

* Bugfix: The logic linking would cause a crash under some circumstances.
  For example SvxLink would crash on startup if link TIMEOUT was set and the
  startup Tcl function was modified to play an audio clip.



 1.4.1 -- 30 apr 2015
----------------------

* ModuleEchoLink: If an incoming connect have a different IP address than
  the one registered in the Echolink directory server, the station list is now
  refreshed immediately instead of just rejecting the connection and wait for
  the next periodic refresh.



 1.4.0 -- 02 aug 2014
----------------------

* The PTT hardware type must now be specified using the PTT_TYPE configuration
  variable in a TX section. Specify "SerialPin" for using a pin in the serial
  port, "GPIO" to use a pin in a GPIO port. Set PTT_TYPE to "Dummy" or "NONE"
  to not use any PTT hardware at all. It is an error to not specify PTT_TYPE.

* New config variable for repeater logics: CLOSE_ON_SEL5 which make it
  possible to close the repeater using a selective calling sequence.
  Patch contributed by Adi / DL1HRC.

* Now possible to have active low functionality on the PTT pin for GPIO. This
  is configured in the same way as for serial ports, by prefixing the gpio
  pin specification with an exclamation mark (!) in the PTT_PIN config.
  Example: PTT_PIN=!gpio5

* ModuleEchoLink: It's now possible to disconnect one specific station by
  choosing from a list of callsigns. The disconnect by callsign feature
  is activated using subcommand 7 while the EchoLink module is active.
  This feature was contributed by Martin/DF1AMB.

* ModuleEchoLink: New TCL event handling function: "chat_received" which
  is called when a remote chat message is received.

* ModuleEchoLink: New TCL event handling function: "squelch_open" which is
  called when the local receiver squelch open and closes. This function can be
  used to for example send a roger beep to the remote station when the squelch
  closes.
  Patch contributed by DL1HRC / Adi.

* Previously the upper threshold for the signal level reported from the noise
  signal level detector was hardcoded to 120. It can now be set using the
  configuration variable SIGLEV_BOGUS_THRESH. By default it's disabled.

* Now possible to make log entries have milliseconds in the timestamp. Use the
  code "%f" in the TIMESTAMP_FORMAT configuration variable to make that happen.

* New configuration variable for SimplexLogic, MUTE_TX_ON_RX, which can be set
  to allow transmission during reception. This may be desired if the logic is
  connected to some full duplex device.

* Now possible to prefix the GPIO_SQL_PIN config variable value with an
  exclamation mark (!) to get inverted operation for the GPIO squelch.

* Changed syntax for SERIAL_PIN in an RX section to match other config
  variables better. Now just the pin name need to be specified. If inverted
  operation is desired, the pin name may be prefixed with an exclamation mark
  (!). The old syntax, SERIAL_PIN=PINNAME:LEVEL, is still supported but a
  warning is printed if that form is used.

* ModuleEchoLink: New config variable REJECT_CONF which when set will reject
  connections from stations that are in conference mode.

* ModuleEchoLink: New config variable BIND_ADDR which can be set to bind the
  EchoLink UDP sockets to a specific IP-address/interface. This may be
  needed if the computer is fitted with more than one ethernet interface and
  EchoLink should only be used on one of them.

* Previously, when setting CTCSS_LEVEL in a LocalTx section, the voice level
  was adjusted down by the same amount that the CTCSS level was adjusted up.
  This is just confusing so I removed that compensation.

* Bugfix in the Voter: If the squelch were open while quitting, a crash could
  occur.

* Bugfix in logfile handling: SvxLink/RemoteTrx would crash if the filesystem
  was full while trying to write to the logfile.

* Flushing logs at exit.
  There have always been a problem with the log handling in SvxLink that if an
  error occurred during startup, the error printouts would not end up in the
  log. In fact, nothing would end up in the log, leaving the user confused.
  Now the log is flushed before exit so that all printouts end up in the log.



 1.3.1 -- 30 jun 2014
----------------------

* Bugfix: The voter may have had a race condition which caused an assertion
  failure. The code is a little bit more forgiving now.

* Bugfix: The voter could cause an assertion failure if a signal level lower
  than -100 were reported from one of the receivers.

* Bugfix in ModuleTcl example file.



 1.3.0 -- 01 Dec 2013
----------------------

* Improved support for linking logics together. It's now possible to have
  multiple links active at the same time for a logic. A link can be set to
  be default active. This mean that the link will be activated as soon as the
  application starts and also that the link can be automatically reactivated,
  after a timeout, if manually deactivated.

* Improved the logic shutdown feature. Upon shutdown, any active module is
  deactivated immediately and module activation is not allowed until
  the logic is activated again. This for example means that if the logic is
  shut down and an EchoLink connection comes in, that connection will be
  rejected. Also, no other DTMF commands than the logic activation command
  is allowed when the logic is shut down.
  The command was also renamed to ONLINE_CMD since everything became more
  logical. Calling it SHUTDOWN_CMD was a bit confusing. Should subcommand 1
  mean that the logic is shut down or brought back online?  Naming the command
  ONLINE_CMD make everything clear: 1=online, 0=offline.

* Improved QSO recorder. There now is only one configuration variable,
  QSO_RECORDER, in a logic configuration section. This configuration variable
  is used to set the DTMF command and to point out a configuration section
  where the rest of the QSO recorder configuration is specified.
  The QSO recorder can now close a recording after a configurable recording
  time and start a new one. The maximum time is specified using the MAX_TIME
  config variable. The SOFT_TIME config variable is used to specify an
  interval where the file will be closed on the first detected squelch close.
  This will give more natural cuts between recordings.
  It is now also possible to specify a maximum total size for all files in the
  recording directory. This is done using the MAX_DIRSIZE config variable.
  When the limit have been reached, the oldest file(s) will be deleted.
  The DEFAULT_ACTIVE config variable is used to set the default activation
  state of the QSO recorder. If set to 1, the recorder will be activated upon
  SvxLink startup. If the TIMEOUT variable is set, the activation state will
  return to the one set in DEFAULT_ACTIVE if manually activated/deactivated.
  If less than MIN_TIME milliseconds of audio has been recorded when a file is
  closed, the file will be deleted.
  If the node is idle for more than QSO_TIMEOUT seconds, the file will be
  closed.
  The ENCODER_CMD variable makes it possible to run an external audio
  encoder to compress the recordings.

* Added support for Squelch on GPIO. Use SQL_DET=GPIO and GPIO_SQL_PIN=gpio3
  in your config for GPIO support.
  Patch contributed by DG9OAA / Jonny.

* GPIO pins are now specified with the full name (e.g. gpio3) instead of with
  just the pin number. This enables the use of any pin naming scheme.

* Improved pre- and de-emphasis filters. They were not good at all in the
  previous relese. Now the filters should behave as expected. Also, the
  filters have been designed to be each others complement so that they will
  exactly cancel each other out.

* Now possible to specify DTMF_DEC_TYPE=NONE (or just comment it out) if no
  DTMF decoder is required for a certain receiver. Also made it possible to
  specify NONE for SEL5_DEC_TYPE to make them behave in the same way.

* Bugfix for the REPORT_CTCSS config variable. Depending on the locale
  settings (e.g. the LC_NUMERIC environment variable) the wrong CTCSS
  frequency could be announced.

* Bugfix: Setting DTMF_MUTING=0 did not remove the audio delay, which it
  should do.

* Sound clips are now included for module MetarInfo.



 1.2.0 -- 29 Jul 2013
----------------------

* Added support for EchoLink proxy.

* ModuleEchoLink: Now possible to configure multiple servers for the directory
  server. The servers will be tried in order until a working one is found.
  The SERVER config variable has been replaced by the SERVERS config variable
  which is a space separated list of servers. Host names that resolve
  to multiple IP addresses, like servers.echolink.org, will also be correctly
  handled so that each resolved IP address will be tried in order until a
  working one is found.

* Added support for PTT on GPIO. This is for example good for embedded
  systems like the Raspberry Pi where GPIO pins are readily available. Using
  GPIO will eliminate the need for a USB to serial converter.
  Patch contributed by K1FSY / David.

* ModuleEchoLink: New TCL function "is_receiving" that is called when a remote
  EchoLink transmission is started or stopped. The default implementation will
  send a beep over the local transmitter.
  Patch from DL1HRC / Adi.

* Now possible to force the transmitter off using a DTMF command. The new
  configuration variable SHUTDOWN_CMD is used in a logic configuration
  section to set the command that should be used. The node will continue
  to operate as usual with the only difference that the transmitter will
  not be turned on for any event.



 1.1.0 -- 06 Jun 2013
----------------------

* Bugfixes in APRS statistcs.

* Modified DTMF-decoder's bandwidth to be more tolerant against voice audio
  and to comply with the ITU-T Q.23 und Q.24 standards.
  Patch from Steve / DH1DM.

* ModuleParrot: A new event handler has been added which make it possible to
  play a sound, for example a roger beep, when the recorded audio has been
  played back.

* ModuleEchoLink: Added an autoconnect feature where one EchoLink ID can be
  set up for auto connection. SvxLink will try to connect whenever idle.
  Original patch by Robbie / ON4SAX and Volodymyr / UR3QJW.

* 16kHz internal sampling frequency is now the default. This will increase
  the theoretical audio bandwidth from 4kHz to 8kHz. In reality the frequency
  response starts falling off after 5.5kHz due to filtering.

* Improved pre/de-emphasis filters.

* The QSO recorder now print out when being activated and deactivated.

* ModuleEchoLink: Now possible to disable use of Speex for EchoLink. This can
  be of use when running SvxLink on a system that have a less powerful CPU.
  New config variable: USE_GSM_ONLY. Have a look at the ModuleEchoLink (5)
  manual page for more information.
  Patch from Adi / DL1HRC.

* Improved error handling when reading the SQL_DELAY, SQL_START_DELAY and
  SQL_TIMEOUT config variables.

* Bugfix: There were an audio stuttering problem at the end of the long ident
  when using 16k internal sampling rate on slower hardware. This has now
  been fixed.

* ModuleEchoLink: The language for remote announcements were always the
  default. The DEFAULT_LANG config variable were ignored. Now it is possible
  to set a DEFAULT_LANG config variable in the ModuleEchoLink.conf file which
  only affect remote announcements.

* Improved printouts so that it's easier to see which part of SvxLink (logic,
  module etc) that made the printout. Also added a printout for receiver and
  transmitter creation.

* ModuleEchoLink: Listen only was falsely indicated when the EchoLink module
  was remotely activated.

* Periodic identifications were missing now and then under some conditions.
  This should be fixed now.

* The maximum QSO limit (MAX_QSOS) did not work for outgoing connections for
  all use cases.

* Now possible to specify NONE for RX and TX in all configs. For example,
  previously it was not possible to specify NONE for uplink RX or TX in
  RemoteTrx.



 1.0.0 -- 08 Mar 2013
----------------------

* Moved from sigc++ version 1.2 to version 2.
  Patch contributed by Felix/WU8K.

* The CTCSS detector has been improved. It is now much faster and have
  a lower false trigger rate in its default configuration. The mean
  detection time is now about 200ms where it previously was about 450ms.
  Previous configurations will have to be changed to adapt to the new
  detector. Have a look in the manual page at the new configuration
  variables: CTCSS_MODE, CTCSS_OPEN_THRESH, CTCSS_CLOSE_THRESH,
  CTCSS_SNR_OFFSET, CTCSS_BPF_LOW and CTCSS_BPF_HIGH. The CTCSS_THRESH
  configuration variable is obsolete.

* Now possible to set RTS and/or DTR to a static state by configuration
  if needed. Have a look at the SERIAL_SET_PINS config variable for the
  LocalRx and LocalTx sections in the svxlink.conf.5 manual page.

* Improved the SigLevTone detector using the same techniques that was
  used to improve the CTCSS decoder.

* Now possible to block incoming Echolink connects from stations if they
  connect too often. New config variable: CHECK_NR_CONNECTS.
  Patch from Adi/DL1HRC, reworked by SM0SVX/Tobias.

* Bugfix in Metar information module: SvxLink could crash if two
  requests were made in rapid succession.

* Now possible to have personal greetings on incoming EchoLink connections,
  if desired. Some TCL coding is neccessary to enable it though.

* Improved voter implementation that can vote continously and not only at the
  start of a transmission. By default it will check the signal strength for
  all receivers once per second and switch to the strongest one if the
  difference is large enough. New config variables: REVOTE_INTERVAL,
  HYSTERESIS, SQL_CLOSE_REVOTE_DELAY, RX_SWITCH_DELAY.

* ModuleEchoLink: The text "[listen only] is now prepended to the sysop name
  if listen only mode is active.

* New feature "extended squelch hangtimne" added. It is now possible to
  configure an extended squelch hangtime that is activated when the
  signal strength fall below a given threshold.

* Now SvxLink can send APRS statistics about RX squelch open count,
  TX on count, RX squelch open time and TX on time.
  Patch from Adi / DL1HRC.



 0.13.1 -- 27 Nov 2011
-----------------------

* Bugfix in RemoteTrx: Could crash when a Net uplink was disconnected.



 0.13.0 -- 05 Nov 2011
-----------------------

* Added selective calling system Motorola QC2.

* Small bugfix in RepeaterLogic: TX down was not always correctly handled
  on interference shutdown.

* Bugfix in ModuleEchoLink: The "last disconnected station" variable was
  updated even if a connection was rejected. This affected the "connect
  to the last disconnected station" command.

* New feature: 1750Hz tone call muting. Use the 1750_MUTING configuration
  variable in a local receiver configuration section to enable this new
  feature. This feature was contributed by Adi / DL1HRC.

* FAI alerts is now taken care of in the PropagationMonitor module.
  Patch from Adi / DL1HRC.

* Improved handling of SQL_HANGTIME and SQL_DELAY when using CTCSS. Now
  the ToneDetector itself handle the delays which is much better.

* Bugfix in RemoteTrx: Groups was not properly setup so remotetrx
  could not access stuff that it should have right to do.
  Patch contributed by Eren / TA1AET.

* TEP and F2 alerts are now taken care of in the PropagationMonitor module.
  Patch from Adi / DL1HRC.

* Bugfix in the MUTE_TX_ON_RX feature in RemoteTrx. The PTT would activate
  even if muted.



 0.12.0 -- 14 May 2011
-----------------------

* Bugfix in the EchoLink module: Short callsign (<6 chars) was not handled
  correctly in the APRS code.

* Added a QSO recorder feature that can record all traffic on the channel.
  The QSO recorder can be turned on and off using a DTMF command.
  New configuration variables: QSO_RECORDER_DIR and QSO_RECORDER_CMD.

* The voice mail module now store the messages as WAV files. Old messages
  will have to be removed or converted into WAV files.
  Old filename format: YYYYMMDD_hhmmss_UUU{.subj,.mesg}
  New filename format: YYYYMMDD_hhmmss_UUU{_subj,_mesg}.wav

* Voice mail messages are now time limited to a maximum time. Default
  is 10 seconds for the subject and two minutes for the message.

* Bugfix: The SQL_TIMEOUT function did not work as expected.

* The repeater_down TCL function now have a "reason" argument that
  can be either "IDLE" or "SQL_FLAP_SUP".

* It is now possible to have a "local" subdirectory in the events.d
  directory where the TCL files in the "local" directory will override
  the TCL files in the events.d directory.

* Added a threshold to the tone detector so that it is less prone to
  trigger on silence. This was a problem when using CTCSS squelch
  on a radio operated with closed squelch.

* Implemented a signal level transmission mechanism based on multiple
  tones, one for each signal level step, in the high audio frequency
  spectrum (5.5 - 6.5kHz). This can be used for linking in remote
  receivers via RF but still measure the signal strength at the
  remote receiver site. To map the signal level to tone frequencies
  on the remote receiver side, either RemoteTrx can be used or an
  Atmel AVR ATmega8 can be used for a more compact solution. The AVR
  microcontroller solution take a signal level voltage and converts
  that to one of ten tones which should be overlayed on the link audio.
  Note: Tone transmission in RemoteTrx will only work if it has been
  compiled in 16kHz mode. This is due to the high tone frequencies used.

* New feature: Tell repeater users that are not identifying to
  identify themselvs. The time to wait for an identification, after the
  repeater has been activated, is set using the IDENT_NAG_TIMEOUT
  configuration variable. A valid identification is considered to be
  a transmission longer than the time set by the IDENT_NAG_MIN_TIME
  configuration variable. We don't know if it's really an
  identification but it's the best we can do.

* New feature: The repeater can be told to activate again if the squelch
  openes within a specified time from repeater close. Use the new
  configuration variable OPEN_ON_SQL_AFTER_RPT_CLOSE to set this up.

* The TX_CTCSS feature have now been extended so that CTCSS tone
  can be transmitted if there is incoming traffic from another
  logic core (LOGIC), a module (MODULE) or if an announcement
  is being played (ANNOUNCEMENT). Previously there were only two
  choices, to send CTCSS tone when the squelch was open
  (repeater use) or to always do it.

* Bugfix: In the previous release all sound clips were converted
  to WAV files instead of RAW files. When the EchoLink module
  announce a conference name it looks for a file called
  conf-conf_name.wav (e.g. conf-linux.wav). Previously it looked
  for a file with a ".raw" file extension.

* New module, PropagationMonitor. The propagation monitor module
  receive emails from vhfdx.net (or gooddx.net) and announce
  propagation alerts on the air using voice messages.

* New module, MetarInfo. Get METAR (weather) information from
  predefined ICAO locations and announce the information on the
  air. Usually airports give them out. Module contributed by
  DL1HRC / Adi.

* A hamming window was added to the tone detector and DTMF
  decoder to improve out-of-band audio rejection. Patch
  from DH1DM / Steve.

* Now possible to issue commands to the core and to other modules even
  when another module is active. This is achieved by prefixing the
  command with a "*". If for example the EchoLink module is active and
  you want to check if there are any voice mails available the command
  to issue could look like this: *3001#.

* The "connect by callsign" command changed from "*" to "6*".

* The help module can now accept commands when not active. It will read
  back help for the given module ID. For example the command 01# will
  play the help message for the parrot module.
  
* The parrot module can now accept commands when not active. The only
  thing it can do is to read back the entered digits. For example the
  command 1123# will make the parrot module say "one two three".

* The EchoLink module can now accept commands when not active. The only
  command supported at the moment is "2", reading back the local node ID.
  Example: 22#

* Now users can check if there are any voice mail messages
  available without first logging in. Idea from Martin Burkhardt.
  The command to use is <module id><user id> so if the module id for
  voice mail is 3 and your user id is 001, the command to check if
  there are any voice mails available is 3001#.

* The DTMF repeater module can now accept commands when not active. It
  will play back the entered digits. For example the command 4123# will
  play the 1, 2 and 3 DTMF digits.

* A macro command may now be specified without a module name. The colon
  separator is still required though. If no module name is specified, the
  command is sent in to the DTMF handler without activating a module first.

* It now is possible to include a hash mark in a macro command by
  specifying 'H' in the command string. The 'H' will be translated to a '#'
  by the command parser and not interpreted as "end of command". This can
  be of use if you for example want to transmit a DTMF # using the
  DTMF repeater module. The macro specification would look something like
  this: 10=412345H#. When macro 10 is activated the DTMF sequence 12345#
  will be transmitted.

* Now possible to link more than one logic core together. The LOGIC1 and
  LOGIC2 configuration variables have been replaced with one configuration
  variable called CONNECT_LOGICS.

* New config variable MUTE_TX_ON_RX for a NetUplink in RemoteTrx. This
  will stop the transmitter from transmitting if the squelch is open
  on the receiver.

* Support for selcall activated functions added. New config variables:
  Logic/SEL5_MACRO_RANGE, RepeaterLogic/OPEN_ON_SEL5,
  LocalRx/SEL5_TYPE and LocalRx/SEL5_DEC_TYPE. Have a look in the
  svxlink.conf (5) manual page for more details.

* New module SelCallEnc. This module is used to send selective calling
  sequences out on the frequency upon user request.

* One RemoteTrx application can now be used to run more than one remote
  transceiver. Previously two RemoteTrx instances had to be run to
  support two transceivers. This required two sound cards to be used.
  Now only one sound card can be used to support two transceivers.
  Due to this change the configuration have changed a bit. To get everything
  right, backup your old remotetrx.conf configuration file and use the
  new default configuration file to start over. Manually move configuration
  values from your old configuration file to the new file, carefully
  reading the updated manual page, remotetrx.conf (5), to get everythin
  right.

* Now possible to set a PTT hangtime for the local tx type. This can be good
  to have on a link transmitter in combination with a tone squelch. When
  the transmitter is ordered to stop transmitting, the tone is immediately
  turned off, causing the squelch to close on the other side. Since the
  transmitter keeps transmitting for a while, no squelch tail will be heard.

* The DTMF repeater module now wait until all announcements have been played
  before retransmitting the digits.

* The EchoLink module can now use the Speex audio codec on connections
  between two SvxLink nodes which improves the audio quality a lot.
  Patch contributed by Steve / DH1DM.

* Added a fallback repeater mode to the RemoteTrx which can be used
  if using it as both RX and TX for a repeater. If the network
  connection is lost to the repeater, the RemoteTrx activates a very
  basic repeater mode, essentially just connecting the RX to the TX.
  Idea and original implementation by Adi / DL1HRC.

* Bugfix: The SQL_TIMEOUT feature did not work for all squelch detector types.

* Configuration variable VOX_LIMIT has been renamed to VOX_THRESH.

* SvxLink system global configuration files are now by default stored in
  the /etc/svxlink directory.

* New directory layout for event scripts and sound clips. The main event
  scripts are now stored in /usr/share/svxlink/events.d. The sound clip
  files are now stored in /usr/share/svxlink/sounds/<langcode>. TCL
  modules have been separated from the event handlers and are now stored
  in /usr/share/svxlink/modules.d

* New configuration variable DEFAULT_LANG that points out the default
  language to use.

* All TCL-modules have been split into two parts, the module logic and
  the event handlers. This has been done to make the process of
  creating and maintaining translations easier and also to make on the
  fly language switching easier.

* The ModuleTcl API for TCL modules changed a bit so external TCL
  modules have to be adapted to the new API. There are no big changes.
  Just a number of functions that have changed their names. The names
  have been changed from my_func_name to myFuncName.

* Bugfix in ModuleEchoLink: SvxLink would crash if no stations were
  found when using the random connect feature.

* New squelch detector type: EVDEV. This squelch detector read events
  from a /dev/input/eventX device node. This can for example be of use
  if you have a USB audio device with some buttons on it. If you're in
  luck, it generates events when the buttons are pressed.

* Better error handling for the DTMF command parser. Previously if for
  example two modules were setup with the same module id, SvxLink would
  just quit with a cryptic error message.

* Now possible to reject and/or accept outgoing EchoLink connections to
  specified stations using regular expressions in the same way that incoming
  connections can be limited. New configuration variables: REJECT_OUTGOING
  and ACCEPT_OUTGOING.

* Changed the name of some configuration variables in the EchoLink module
  DROP -> DROP_INCOMING, REJECT -> REJECT_INCOMING and
  ACCEPT -> ACCET_INCOMING.

* Bugfix: Playing sound clips in the startup TCL event handler did not work.



 0.11.0 -- 26 Apr 2009
-----------------------

* The SvxLink internal sample rate is now configurable by a compile time
  define (INTERNAL_SAMPLE_RATE in makefile.cfg).

* The effects volume is now only lowered as long as there are traffic
  coming into the logic core. Previously, the volume was lowered even
  after, for example, the squelch had closed. Patch contributed by
  Steve / DH1DM.

* New DTMF decoder derived from the SpanDSP code. Contribution by
  Steve / DH1DM.

* New tone detector implementation. Contribution by Steve / DH1DM.

* Increased 1750Hz tone burst detector bandwidth from 25 to 50Hz.
  Steve / DH1DM.

* Steve also contributed a couple of other improvements, bugfixes
  and workarounds.
  
* Bugfix in CW.tcl: The CW code for 'L' was incorrectly mapped to '..-.'.

* Two new command line options added to SvxLink Server and RemoteTrx:
  --pidfile and --runasuser.

* The detection bandwidth for CTCSS repeater open have been narrowed
  down from 8 Hz to 4 Hz.

* Improved the RemoteTrx protocol: HMAC-SHA1 authentication, security
  checks and most important, audio compression. It is not compatible
  with the old protocol.
  The authentication code also require a new dependency: libgcrypt.

* Added an audio pacer for message playback so that the audio output
  fifo will not be filled up when playing messages. If it fills up,
  this will cause a delay for other audio.

* Bugfix: The repeater logic hung when using the NO_REPEAT option.

* Added a squelch timeout for receivers so that a faulty receiver cannot
  block the system indefinitly. Use the SQL_TIMEOUT configuration variable
  to set this up.

* RepeaterLogic: The reason for repeater activation is now given in the
  repeater_up event handler function. This make it possible to implement
  different behavior depending on how the repeater was activated.

* Patch from DH1DM: Supressing roger beep after periodic id:s in
  RepeaterLogic.

* Bugfix: Log lines were not flushed out to the log file immediately since
  stdout was block buffered by default. Now it's forced to line buffered
  mode instead.

* Now skipping characters we don't know how to spell in the spellWord TCL
  function.

* Bugfix: It was not possible to chain two voters together.

* Bugfix: SvxLink would hang if an audio clip was missing.

* APRS and EchoLink location info (link status page) functionality in
  ModuleEchoLink added, contributed by DH1DM/Steve and DL1HRC/Adi.
  There is a new configuration section, "LocationInfo" for this
  and a new config variable LOCATION_INFO in the ModuleEchoLink.conf
  configuration file.

* SvxLink can now read WAV files. However, only 8k sampling rate,
  mono, 16 bit signed formated files are supported.

* The config file reader did not enforce a specific file extension which
  could cause strange effects when using an editor that save backup files
  in the same directory as the config files reside. Now all, except the
  main config file, must have the extension ".conf".



 0.10.1 -- 30 Jul 2008
-----------------------

* Bugfix: Again the NO_REPEAT config variable did not work. It was
  simply ignored.

* Bugfix: The "transmit" function was never called in Logic.tcl.
  This probably caused the IDENT_ONLY_AFTER_TX feature not to work.

* Bugfix: The squelchOpen function was not called in a RepeaterLogic when
  the repeater opened if using OPEN_SQL_FLANK=OPEN.

* Added TCL functions for sending selcall sequences. Code contributed by
  Adi / DL1HRC. Have a look at SelCall.tcl for usage instructions.

* New TX type, Multi, added to support multiple transmitters for one logic.

* Now support TCL 8.5.



 0.10.0 -- 18 May 2008
-----------------------

* Bugfix: If SHORT_IDENT_INTERVAL != 0 and LONG_IDENT_INTERVAL == 0 we
  got a division by zero error.

* Bugfix: The NO_REPEAT config variable did not work as expected. Audio
  was not only being cut off from being retransmitted. No modules got
  any audio either.

* Internal audio handling rewritten. The new audio pipe infrastructure
  is now used everywhere in SvxLink.

* Bugfix in ModuleEchoLink: The DESCRIPTION config variable wasn't
  used at all so no info message was sent upon connect.

* Now mixing sound effects with "traffic audio" (received repeater
  audio, audio from modules (e.g. EchoLink) or audio from logic
  links).

* Added support for the DTMF decoder on S54S / Aleks interface board.

* Lower audio latency.

* Audio is now transported between logic links and modules.

* RepeaterLogic: Identifications are now also sent when the
  repeater is up.

* The volume of sound effects and announcements are now lowered
  when there are other traffic that should be sent out
  (received repeater audio, module audio or audio from
  logic links). There are two new configuration variables
  to control this behaviour: FX_GAIN_NORMAL and FX_GAIN_LOW.

* New configuration variable for a simplex logic: MUTE_RX_ON_TX.

* Bugfix in ModuleEchoLink: When initiating an outgoing connection it was
  possible to deactivate the EchoLink module before the connection was
  established. This could especially happen if double detecting #.

* Bugfix in ModuleEchoLink: It was not possible to establish multiple
  outgoing connections in one command. In fact, entering multiple
  stations in one command would cause a memory leak.

* Implemented remote TX. The new application "remotetrx" now handle
  both remote transmitters and receivers. The old application "remoterx"
  has been removed.

* Implemented a simple TX uplink for the remotetrx application. This
  make it possible to have remote receivers that is linked up to the
  repeater site on an RF channel.

* Now possible to use left/right stereo channels as two mono channels.
  Which channel to use is chosen by the new configuration variable
  AUDIO_CHANNEL that must be set for RX and TX configuration sections.

* Changed the name of RX config variable VOX_START_DELAY to SQL_START_DELAY.
  It is now possible to use the squelch start delay for all squelch types.

* Added support for running the sound card in either of 8, 16 or 48 kHz
  sampling rate. Even though SvxLink internally still use 8kHz sampling
  rate, it improves the audio quality some what. Especially there is a
  difference when going from 8 to 16kHz since the filters can look
  quite bad at 8kHz. Some audio boards simply work best at 48kHz.
  New configuration variable GLOBAL/CARD_SAMPLE_RATE added to set this up.

* Added a signal level based squelch type. Set SQL_DET to SIGLEV to
  use the new squelch type. Configuration variables SIGLEV_OPEN_THRESH
  and SIGLEV_CLOSE_THRESH will control at which levels the squelch will
  open and close. To use this squelch type, the signal level detector
  must have been calibrated by setting up SIGLEV_SLOPE and SIGLEV_OFFSET.
  Also, since the detector is not perfect you probably need to set
  SQL_HANGTIME to a couple of hundred milliseconds. If using a voter,
  SQL_DELAY might have to be setup to get reliable signal level readings.
  A value of 40 seem to work fine.

* Implemented an "activate module on long command" feature. For example,
  this feature can be used to automatically activate the EchoLink module
  if the user types in a command longer than, lets say, four digits. This
  make it easier for users that are not used to the SvxLink command
  structure to establish an EchoLink connection.
  New config variable: ACTIVATE_MODULE_ON_LONG_CMD.

* Macros behave a little bit different now. The macro digits are now sent
  back into the logic core, digit by digit, as though they were received
  from the DTMF decoder. This mean that all macro commands have to be
  ended with a number sign to be executed.

* New voter configuration variable BUFFER_LENGTH to set how much audio,
  in milliseconds, should be buffered during the voting delay.
  Previously, the buffer length was adjusted to compensate for the
  voting delay. This is not necessary in cases where only a short
  voting delay is used (a couple of hundred milliseconds). It just adds
  latency to the audio which is especially noticable on a repeater.



 0.9.0 -- 02 Jan 2008
----------------------

* It is now possible to spcify NONE for the PTT_PORT config variable if
  no hardware PTT is required.

* Bugfix: It was not possible to turn ID off completely. It would always
  ID at 12 AM.

* Improved the DTMF decoder. Now using a third party DTMF decoder from the
  spandsp library. This mean that SvxLink now depend on this library to
  work so it must be installed.

* Lowered the amplitude of the repeater idle sound.

* Now possible to set parameters for outgoing DTMF digits, typically sent
  using the DTMF Repeater module. New config variables in the tx section:
  DTMF_TONE_LENGTH, DTMF_TONE_SPACING, DTMF_TONE_AMP.

* Bugfix: Now suppressing first roger beep when opening repeater on squelch up.

* Bugfix: Audio is now not sent to modules and other cores when the repeater
  is down.

* Bugfix in ModuleDtmfRepeater: One of the frequencies for DTMF tone sending
  was wrong (1366Hz instead of 1336Hz).

* Bugfix in ModuleEchoLink: The config variables DROP, REJECT and ACCEPT
  was not properly initialized so that when they were not set in the
  config file, SvxLink would behave unpredictably.

* SvxLink can now use GSM encoded sound clips.

* SvxLink now also run on bigendian systems.

* Fixed some warnings that appeared with gcc 4.2.

* Now linking against libtcl8.4 instead of libtcl. That seem to be
  more standard.

* Now compile under CentOS 5.0, Fedora 8, Ubuntu 7.10 and Gentoo.



 0.8.0 -- 15 Apr 2007
----------------------

* Bugfix in ModuleEchoLink: The outgoing greeting message would be
  mixed with incoming EchoLink traffic instead of muting the EchoLink
  traffic until the greeting message had been played.

* Bugfix in ModuleEchoLink: A crash could occur if the remote station sent
  some audio directly after a local diconnect.

* ModuleEchoLink: Better handling of QSO objects that are in the DISCONNECTED
  state.

* ModuleTclVoiceMail: Voice mails are now stored in
  /var/spool/svxlink/voice_mail.

* Added a logrotate config file: /etc/logrotate.d/svxlink. It rotates the
  logfile /var/log/svxlink.

* Added a startup script /etc/init.d/svxlink that can be used to start
  the SvxLink server at boot. It also have a configuration file:
  /etc/sysconfig/svxlink.

* Now possible to point out a configuration file on the command line using
  the --config command line option.

* Now also looking for the configuration file at $HOME/.svxlink/svxlink.conf

* New configuration variable GLOBAL/CFG_DIR. It should point out a directory
  (e.g. /etc/svxlink.d) where additional configuration files can be found.
  This will make it possible for each module to have its own configuration
  file. Good for modularity and it's easier to install third party modules.

* Bugfix: The stdin file descriptor was used after it had been closed.

* Catching SIGTERM and SIGINT. A message is written to stdout/logfile.

* Implemented CTCSS tone on transmit. New configuration variables are
  Tx1/CTCSS_FQ, Tx1/CTCSS_LEVEL, SimplexLogic/TX_CTCSS and
  RepeaterLogic/TX_CTCSS.

* Now possible to set a squelch delay which can be good in some odd
  situations. Configuration variable: Rx1/SQL_DELAY.

* Improved the CTCSS squelch detector. It is now possible to have a
  setup with open squelch. It is also more resistant to QRM.
  The configuration variable CTCSS_THRESH set the squelch threshold.
  The configuration variable CTCSS_FQ now understand fractions so we
  can write "136.5" instead of the approximation "136".

* Added a signal strength detector that can be used with the voter.

* Added a de-emphasis filter on received audio. This can be good if
  you connect to the receiver via a 9k6 packet radio connector.
  The audio must then be de-emphasized to not sound "thin".
  The filter can be turned on/off by the configuration variable
  DEEMPHASIS in the receiver configuration section.

* Added a pre-emphasis filter on transmitted audio. This can be good if
  you connect to the transmitter via a 9k6 packet radio connector.
  The audio must then be pre-emphasized to not sound "thick".
  The filter can be turned on/off by the configuration variable
  PREEMPHASIS in the transmitter configuration section.

* Added DTMF muting. Use the MUTE_DTMF configuration variable in an rx
  section to enable/disable this feature.

* Added squelch tail elimination. This is good if running with open squelch.
  Use the SQL_TAIL_ELIM configuration variable in an rx section to
  enable/disable this feature.

* DTMF tone duration is now available. It is not used at the moment but it
  would make it possible to implement LiTZ or other extra functions that
  depend on DTMF tone length.

* Added a pre-amplifier in the RX frontend. This can be used as a last resort
  if enough gain can't be achieved on the analogue side.

* ModuleEchoLink: New DTMF command "2" added that will play back the local
  node ID. This is useful if you are on a trip and find a SvxLink node that
  you want to know the ID of.

* New module DtmfRepeater. This module can be used as a DTMF pass-through
  feature on a repeater logic where DTMF muting has been enabled.

* Added a peak detector in the receiver so that it is easier to adjust
  the input volume. It is enabled by setting the PEAK_METER variable in
  the receiver configuration section. Start SvxLink and open the squelch on
  the receiver so that only noise is available on the input. Adjust the input
  volume until you see messages printed about distortion. Then lower the
  volume until there are no more messages.

* Now using libsigc++ version 1.2 instead of the old and outdated 1.0.

* Manual pages added for svxlink, remoterx, all plugins and
  configuration files.

* SvxLink now announce the current time at manual identification.

* Implemented CW sending code in the TCL event scripts. Have a look at the
  documentation in CW.tcl.

* ModuleEchoLink: New configuration variables DROP, REJECT and ACCEPT added
  to make it possible to filter on callsign which stations are allowed
  to connect.

* RepeaterLogic: New configuration variable OPEN_SQL_FLANK which can be set
  to either OPEN or CLOSE to control if the repeater should activate on
  squelch open or squelch close for OPEN_ON_SQL and OPEN_ON_CTCSS.

* ModuleEchoLink: New feature "listen only" added. Using command 51 one can
  activate a mode where SvxLink will not transmit received audio to remote
  EchoLink stations. Neither locally received nor remotely received audio
  will be sent. Deactivate using 50.

* ModuleEchoLink: New feature "random connect" added. Use 31 to connect to
  a random link or repeater. Use 32 to connect to a random conference.

* ModuleEchoLink: New feature "reconnect to last disconnected". Use command
  4 to reconnect to the station that was the last one to disconnect.

* Now possible to process received DTMF digits and commands in the logic
  core TCL event scripts. New event functions: dtmf_digit_received and
  dtmf_cmd_received.

* Added files to set full access permissions on the serial and OSS audio
  devices: /etc/udev/rules.d/10-svxlink.rules and
  /etc/security/console.perms.d/90-svxlink.perms.



 0.7.0 -- 02 Dec 2005
----------------------

* Bugfix: An uninitialized variable caused svxlink to crash. This bug
  showed itself when using the TclVoiceMail module.

* The PTT_PIN configuration variable now accept multiple pins. Also, it
  is now possible to specify reverse polarity if needed.
  Examples: RTS, DTRRTS, !DTR!RTS or even DTR!RTS.

* A timestamp is now printed infront of each row in the logfile. The format
  of the timestamp is controlled by the new configuration variable
  GLOBAL/TIMESTAMP_FORMAT. Some formats are affected by the setting of the
  LC_TIME, LC_ALL and LANG environment variables. Have a look at the manual
  page for "strftime" for how to construct the format string.
  The log file will be reopened if svxlink is sent the SIGHUP UNIX signal.
  This can be used when setting up logrotate to automatically rotate the
  SvxLink logs.

* Bugfix in ModuleParrot: The module timeout was not handled correctly.
  The timeout timer was reset at squelch open but then it started to
  count down directly instead of waiting until the squelch was closed.

* It is now possible to use DTMF * as part of a command. Previously it
  was only used for triggering an identification. The only difference should
  be that when typing * on the console it must be followed by a # for the
  identification to be executed. When * is received on the radio channel,
  the identification is executed on squelch close. No # needed here.

* ModuleEchoLink: A new "connect by call" feature has been added. This can
  be used if the node number is unknown or if you want to search for
  stations starting with a specific prefix. Callsigns are mapped to digits
  by using the following method: ABC=2, DEF=3, GHI=4, JKL=5, MNO=6, PQRS=7,
  TUV=8, WXYZ=9. The same mapping as on many phones. Letters are mapped to its
  corresponding digit. The star character is ignored and all other characters
  are mapped to digit 1.
  A searh command start with * and then the callsign code is entered. So if
  you want to connect to SM3SVX-L you should enter "*76378915#". Since the
  codes are not unique a list of search hits will be presented to the user.
  If the entered code ends with *, a wildcard search will be performed. So
  if you want to search for all stations starting with SM3 you enter
  "*763*#".

* ModuleTclVoiceMail: This module now can send an e-mail to the recepient
  when a new voice mail has arrived. The e-mail address to use is
  configured in the TclVoiceMail.conf file for each user.



 0.6.0 -- 09 Oct 2005
----------------------

* New vox configuration variable VOX_START_DELAY. Specify a time in
  milliseconds after the receiver has been unmuted until the vox starts
  to operate. In a simplex logic configuration the receiver is muted
  (internally in SvxLink) when the transmitter is activated and unmuted
  when the transmitter is turned off. The vox start delay can be used
  if the transceiver makes a noise when the PTT is released. This noise
  would otherwise trigger the vox.

* New module "Tcl" added. This module does not do anything in
  itself. It is just a wrapper that calls TCL functions on different
  events (squelch open/close, DTMF commands received etc). This makes
  it possible to write new modules in TCL which can be a little bit
  more convenient than doing it in C++ directly.

* New module "TclVoiceMail". This module is implemented using the new Tcl
  module. I wrote it to test the Tcl module. It is a quite simplistic
  voice mail system but it demonstrates what you can do with modules
  written in TCL.

* Added a template for writing modules in C++. It can be found in
  svxlink/modules/template in the source code tree.

* Removed configuration variable IDENT_INTERVAL and replaced it with
  two new variables: SHORT_IDENT_INTERVAL and LONG_IDENT_INTERVAL.
  Identification is now entirely handled in TCL.



 0.5.0 -- 14 Aug 2005
----------------------

* Added a highpass filter on the receiver side to filter out incoming
  CTCSS tones.

* The repeater logic now opens on squelch close rather than squelch
  open. This is so that the first announcement will not be missed
  by the opener.

* Added a more flexible subsystem for handling events that should
  be announced on the air (repeater_up, repeater_down, identify etc).
  Exactly what should be done when an event occurs is specified in
  a TCL script. This make the event system very flexible. It will
  be easier to adapt SvxLink to other languages where the order
  of words is not the same as in english. It would also be possible
  to use a speech synthesizer which generate the sounds on the fly.

* Now four different ways of activating the repeater is supported:
  1750 Hz tone burst, CTCSS, DTMF and squelch controlled. The three
  types are configured individually using the configuration
  variables OPEN_ON_1750, OPEN_ON_CTCSS, OPEN_ON_DTMF and
  OPEN_ON_SQL.

* A simple Voter has been added so that multiple receivers can
  be used with one logic. The voter works on a first come first
  serve basis. The receiver that signals squelch open first will
  be the receiver that is used. The other receivers are muted.

* Made some changes to the receiver config section:
    - VOX_HANGTIME renamed to SQL_HANGTIME and it now affects all squelch
      types.
    - SQL_UP_DET and SQL_DOWN_DET merged into one config variable SQL_DET.
    - Renamed SQL_PORT to SERIAL_PORT and SQL_PIN to SERIAL_PIN.
    - VOX_FILER_DEPTH is now given in milliseconds instead of in number
      of samples.

* It is now possible to link two logic cores together. This can for example
  be used to link a repeater to another repeater via a link tranceiver.
  Another use is if you have two repeater logics defined (e.g. 2m and 70cm)
  you can link those together. The link is activated/deactivated on command.

* Now possible to use the repeater controller with external repeater
  hardware that repeats the audio directly. Normally SvxLink plays back
  the audio that is sampled but by setting NO_REPEAT=1 in the configuration
  file this is prohibited.



 0.4.0 -- 25 Mar 2005
----------------------

* Bugfix: Crash when the parrot module was active and an echolink
  connection were coming in.

* Applied patch from Eric Jacobson: Only ident if the link has been
  transmitting. New config variable: IDENT_ONLY_AFTER_TX.

* Added roger beep for SimplexLogic.

* ModuleParrot: The TX hang bug might now have been fixed. I really hope so...

* ModuleEchoLink: Now not possible to initiate a connection to own node.

* ModuleEchoLink: Added a link idle timeout timer.

* ModuleEchoLink: Now reports the number of connected stations when an
  identification is manually triggered by a "*".

* Now announcing the CTCSS frequency at manual identification if
  REPORT_CTCSS is set.

* ModuleParrot bugfix: Leading zeros were skipped when reading back
  entered DTMF digits.

* ModuleEchoLink bugfix: Now and then right after a disconnection, the link
  was automagically reestablished. Incoming connections are now not allowed
  from the disconnected station for five seconds.

* Added a simple macro system to be able to assign short command strings
  to longer commands. See documentation for the MACROS section in the
  configuration file description.

* Now possible to use an external hardware squelch indicator via a
  serial port. Usable pins are CTS, DSR, DCD and RI.

* ModuleEchoLink: New command, "1", added. When giving this command,
  all connected stations callsigns will be read back.

* The Repeater logic is now nice and stable. However, there are some
  audio issues that need to be fixed. There is some noise after playing
  sound clips that is not nice to listen to. The cause for this may be
  Alsa OSS emulation problems. I'll switch to native Alsa to see if that
  might help. Also, some times (not very often) the repeated audio get
  chopped up.



 0.3.0 -- 26 Sep 2004
----------------------

* Added anti flutter to the DTMF detection code. The anti flutter code is
  activated by prefixing all DTMF commands with the "A" character. When the
  feature is activated, two or more of the same digit in a row are ignored.
  To input more than one of the same digit in a row, use the repetition
  character "B". To end the command, use the "C" character. The anti flutter
  code is only active for one command. That is, until "C" is received.
  Example: A112B3C = 1223, AC = empty command = #.

* Bugfix in the Parrot module: The module timeout timer kept running after
  the module had been manually deactivated. This caused svxlink to crash when
  the timeout occured.

* ModuleEchoLink: Added support for multiple echolink connections. Two new
  configuration variable was added to support this: MAX_CONNECTIONS and
  MAX_QSOS.

* ModuleEchoLink: Now sending an audio reject message if the connection
  was rejected.

* Added command line parsing and two command line switches. The first is the
  --daemon switch which make the SvxLink server run in the background.
  The second is --logfile which make it possible to redirect stdout and
  stderr to a file.

* ModuleEchoLink: Improved directory list handling.

* Bugfix: The TX would hang some times.

* Bugfix: Audio transmitted by modules had precendence over local messages
  which caused interrupted announcements.

* Bugfix: The TX timeout caused some problems.

* Added an option to execute DTMF commands at squelch close in addition to
  when # is pressed (XyzLogic/EXEC_CMD_ON_SQL_CLOSE). However, the DTMF
  decoder will probably have to be improved to not false trigger for this
  feature to be really useful.

* ModuleParrot: New configuration option REPEAT_DELAY that makes it possible
  to wait a while after the squelch closes before playing back the recorded
  message.



 0.2.0 -- 27 May 2004
----------------------

* A SvxLink server node can now act as a repeater system.

* Added periodic identification.

* Improved sound clips.

* Improved DTMF decoding algorithm.

* ModuleEchoLink: Now printing out incoming chat messages.

* ModuleEchoLink: Now only printing out incoming info messages if it
  differs from the last message received.

* CTCSS squelch implemented. Usage of this is recommended over using
  the vox squelch. Make sure that your receiver let the CTCSS frequencies
  through.

* Fixed the Parrot module so that the whole FIFO is played. Previously
  only 15 seconds was played.

* Now possible to set the length of the Parrot module FIFO in the config
  file. That is, it is now possible to set the maximum recording length.

* ModuleEchoLink: "Connecting to <callsign>" is now announced before
  actually connecting.



 0.1.1 -- 16 Apr 2004
----------------------

* Bugfix: Incoming connections wasn't properly taken care of in ModuleEchoLink.



 0.1.0 -- 04 Apr 2004
----------------------

* Initial revision

* New application: svxlink, a multi purpose voice services frontend.

* New module: A Help module for svxlink.

* New module: A Parrot module for svxlink that echos back everything you say.

* New module: An EchoLink module for svxlink to handle EchoLink connections.
<|MERGE_RESOLUTION|>--- conflicted
+++ resolved
@@ -223,13 +223,10 @@
   See man svxlink.conf and the LOGIC_CORE_PATH configuration variable for info
   on how SvxLink find the plugins.
 
-<<<<<<< HEAD
-=======
 * Bugfix in SvxReflector: After 65536 client connections the warning "Incoming
   UDP datagram from XX.XX.XX.XX:YYYYY has invalid client id ZZZZZ" was logged
   for all new client connections.
 
->>>>>>> 690a3c29
 * New contribution from DL1HRC: SipLogic. The build is enabled by using the
   -DWITH_CONTRIB_SIP_LOGIC=ON CMake command line option.
 
