--- conflicted
+++ resolved
@@ -475,26 +475,6 @@
 } /* EventHandler::setConfigValueHandler */
 
 
-<<<<<<< HEAD
-int EventHandler::initCallHandler(ClientData cdata, Tcl_Interp *irp, int argc,
-                           const char *argv[])
-{
-  if(argc != 2)
-  {
-    static char msg[] = "Usage: initCall: <phone number>";
-    Tcl_SetResult(irp, msg, TCL_STATIC);
-    return TCL_ERROR;
-  }
-  //cout << "EventHandler::playFile: " << argv[1] << endl;
-
-  EventHandler *self = static_cast<EventHandler *>(cdata);
-  string phonenumber(argv[1]);
-  self->initCall(phonenumber);
-
-  return TCL_OK;
-}
-
-=======
 int EventHandler::genericCommandHandler(ClientData cdata, Tcl_Interp *irp,
                                         int argc, const char *argv[])
 {
@@ -510,7 +490,25 @@
   }
   return TCL_OK;
 } /* EventHandler::genericCommandHandler */
->>>>>>> 22e17a96
+
+
+int EventHandler::initCallHandler(ClientData cdata, Tcl_Interp *irp, int argc,
+                           const char *argv[])
+{
+  if(argc != 2)
+  {
+    static char msg[] = "Usage: initCall: <phone number>";
+    Tcl_SetResult(irp, msg, TCL_STATIC);
+    return TCL_ERROR;
+  }
+  //cout << "EventHandler::playFile: " << argv[1] << endl;
+
+  EventHandler *self = static_cast<EventHandler *>(cdata);
+  string phonenumber(argv[1]);
+  self->initCall(phonenumber);
+
+  return TCL_OK;
+}
 
 
 /*
