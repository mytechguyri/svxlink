--- conflicted
+++ resolved
@@ -81,17 +81,7 @@
 
 #include "version/SVXLINK.h"
 #include "MsgHandler.h"
-<<<<<<< HEAD
-#include "DummyLogic.h"
-#include "SimplexLogic.h"
-#include "RepeaterLogic.h"
-#include "ReflectorLogic.h"
-#ifdef WITH_CONTRIB_SIP_LOGIC
-#include "contrib/SipLogic/SipLogic.h"
-#endif
-=======
 #include "Logic.h"
->>>>>>> 870b618c
 #include "LinkManager.h"
 
 
@@ -752,36 +742,6 @@
       	   << logic_name << "\". Skipping...\n";
       continue;
     }
-<<<<<<< HEAD
-    LogicBase *logic = 0;
-    if (logic_type == "Simplex")
-    {
-      logic = new SimplexLogic(cfg, logic_name);
-    }
-    else if (logic_type == "Repeater")
-    {
-      logic = new RepeaterLogic(cfg, logic_name);
-    }
-    else if (logic_type == "Reflector")
-    {
-      logic = new ReflectorLogic(cfg, logic_name);
-    }
-#ifdef WITH_CONTRIB_SIP_LOGIC
-    else if (logic_type == "Sip")
-    {
-      logic = new SipLogic(cfg, logic_name);
-    }
-#endif
-    else if (logic_type == "Dummy")
-    {
-      logic = new DummyLogic(cfg, logic_name);
-    }
-    else
-    {
-      cerr << "*** ERROR: Unknown logic type \"" << logic_type
-           << "\" specified for logic " << logic_name << ".\n";
-      continue;
-=======
     std::string logic_plugin_filename =
       logic_core_path.empty()
         ? logic_type + "Logic.so"
@@ -797,7 +757,6 @@
         Async::Plugin::unload(logic);
         logic = nullptr;
       }
->>>>>>> 870b618c
     }
     if (logic == nullptr)
     {
