--- conflicted
+++ resolved
@@ -298,11 +298,9 @@
                     int argc, const char *argv[]);
     static int setConfigValueHandler(ClientData cdata, Tcl_Interp *irp,
                     int argc, const char *argv[]);
-<<<<<<< HEAD
+    static int genericCommandHandler(ClientData cdata, Tcl_Interp *irp,
+                    int argc, const char *argv[]);
     static int initCallHandler(ClientData cdata, Tcl_Interp *irp,
-=======
-    static int genericCommandHandler(ClientData cdata, Tcl_Interp *irp,
->>>>>>> 22e17a96
                     int argc, const char *argv[]);
 };  /* class EventHandler */
 
