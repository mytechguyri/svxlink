/**
@file	 LocalTx.cpp
@brief   Implements a local transmitter
@author  Tobias Blomberg / SM0SVX
@date	 2004-03-21

This file contains a class that implements a local transmitter.

\verbatim
SvxLink - A Multi Purpose Voice Services System for Ham Radio Use
Copyright (C) 2003-2019 Tobias Blomberg / SM0SVX

This program is free software; you can redistribute it and/or modify
it under the terms of the GNU General Public License as published by
the Free Software Foundation; either version 2 of the License, or
(at your option) any later version.

This program is distributed in the hope that it will be useful,
but WITHOUT ANY WARRANTY; without even the implied warranty of
MERCHANTABILITY or FITNESS FOR A PARTICULAR PURPOSE.  See the
GNU General Public License for more details.

You should have received a copy of the GNU General Public License
along with this program; if not, write to the Free Software
Foundation, Inc., 59 Temple Place, Suite 330, Boston, MA  02111-1307  USA
\endverbatim
*/



/****************************************************************************
 *
 * System Includes
 *
 ****************************************************************************/

#include <termios.h>
#include <sys/ioctl.h>
#include <fcntl.h>
#include <sys/stat.h>
#include <sys/types.h>
#include <unistd.h>

#include <iostream>
#include <cstdio>
#include <cstring>
#include <algorithm>
#include <cmath>
#include <limits>

#include <sigc++/sigc++.h>


/****************************************************************************
 *
 * Project Includes
 *
 ****************************************************************************/

#include <AsyncAudioIO.h>
#include <AsyncConfig.h>
#include <AsyncAudioClipper.h>
#include <AsyncAudioCompressor.h>
#include <AsyncAudioFilter.h>
#include <AsyncAudioSelector.h>
#include <AsyncAudioValve.h>
#include <AsyncAudioPassthrough.h>
#include <AsyncAudioFifo.h>
#include <AsyncAudioInterpolator.h>
#include <AsyncAudioAmp.h>
#include <AsyncAudioMixer.h>
#include <AsyncAudioDebugger.h>
#include <AsyncAudioPacer.h>
#include <common.h>
#include <HdlcFramer.h>
#include <AfskModulator.h>
#include <AsyncAudioFsf.h>


/****************************************************************************
 *
 * Local Includes
 *
 ****************************************************************************/

#include "LocalTx.h"
#include "DtmfEncoder.h"
#include "multirate_filter_coeff.h"
#include "PttCtrl.h"
#include "SigLevDetAfsk.h"
#include "Rx.h"
#include "Emphasis.h"
#include "Ptt.h"


/****************************************************************************
 *
 * Namespaces to use
 *
 ****************************************************************************/

using namespace std;
using namespace Async;
using namespace sigc;
using namespace SvxLink;



/****************************************************************************
 *
 * Defines & typedefs
 *
 ****************************************************************************/

#define USE_AUDIO_VALVE         0
#define DEFAULT_LIMITER_THRESH  0.0


/****************************************************************************
 *
 * Local class definitions
 *
 ****************************************************************************/

class SineGenerator : public Async::AudioSource
{
  public:
    explicit SineGenerator(const string& audio_dev, int channel)
      : audio_io(audio_dev, channel), pos(0), fq(0.0), level(0.0),
        sample_rate(0), audio_dev_keep_open(false)
    {
      sample_rate = audio_io.sampleRate();
      audio_io.registerSource(this);
    }
    
    ~SineGenerator(void)
    {
      enable(false);
    }
    
    void setFq(double tone_fq)
    {
      fq = tone_fq;
    }
    
    void setLevel(int level_percent)
    {
      level = level_percent / 100.0;
    }

    void setKeepOpen(bool keep_open)
    {
      audio_dev_keep_open = keep_open;
    }
    
    void enable(bool enable)
    {
      if (enable == (audio_io.mode() != AudioIO::MODE_NONE))
      {
      	return;
      }
      
      if (enable && (fq != 0))
      {
      	if (audio_io.open(AudioIO::MODE_WR))
        {
          pos = 0;
          writeSamples();
        }
      }
      else if (!audio_dev_keep_open)
      {
      	audio_io.close();
      }
    }

    void resumeOutput(void)
    {
      if (audio_io.mode() != AudioIO::MODE_NONE)
      {
      	writeSamples();
      }
    }
    
    void allSamplesFlushed(void)
    {
    }
    
    
  private:
    static const int BLOCK_SIZE = 128;
    
    AudioIO   audio_io;
    unsigned  pos;
    double    fq;
    double    level;
    int       sample_rate;
    bool      audio_dev_keep_open;
    
    void writeSamples(void)
    {
      int written;
      do {
	float buf[BLOCK_SIZE];
	for (int i=0; i<BLOCK_SIZE; ++i)
	{
      	  buf[i] = level * sin(2 * M_PI * fq * (pos+i) / sample_rate);
	}
	written = sinkWriteSamples(buf, BLOCK_SIZE);
	pos += written;
      } while (written != 0);
    }
    
};


/****************************************************************************
 *
 * Prototypes
 *
 ****************************************************************************/



/****************************************************************************
 *
 * Exported Global Variables
 *
 ****************************************************************************/



/****************************************************************************
 *
 * Local Global Variables
 *
 ****************************************************************************/



/****************************************************************************
 *
 * Public member functions
 *
 ****************************************************************************/

LocalTx::LocalTx(Config& cfg, const string& name)
  : Tx(name), cfg(cfg), audio_io(0), txtot(0),
    tx_timeout_occured(false), tx_timeout(0), sine_gen(0), ctcss_enable(false),
    dtmf_encoder(0), selector(0), dtmf_valve(0), mixer(0), hdlc_framer(0),
    fsk_mod(0), /*fsk_valve(0),*/ input_handler(0), ptt_ctrl(0),
    audio_valve(0), siglev_sine_gen(0), ptt_hangtimer(0), ptt(0),
    last_rx_id(Rx::ID_UNKNOWN), fsk_first_packet_transmitted(false),
    hdlc_framer_ib(0), fsk_mod_ib(0), ctrl_pty(0), audio_dev_keep_open(false)
{

} /* LocalTx::LocalTx */


LocalTx::~LocalTx(void)
{
  transmit(false);
  if (audio_io != 0)
  {
    audio_io->close();
  }
  
  clearHandler();
  delete input_handler;
  delete selector;
  delete dtmf_encoder;
  delete fsk_mod;
  delete hdlc_framer;
  delete fsk_mod_ib;
  delete hdlc_framer_ib;
  delete mixer;
  
  delete txtot;
  delete ptt;
  delete sine_gen;
  delete siglev_sine_gen;
  delete ptt_hangtimer;
  if (ctrl_pty != 0) ctrl_pty->destroy();
} /* LocalTx::~LocalTx */


bool LocalTx::initialize(void)
{
  string value;

  char tx_id = '\0';
  if (cfg.getValue(name(), "TX_ID", tx_id))
  {
    setId(tx_id);
  }

  string audio_dev;
  if (!cfg.getValue(name(), "AUDIO_DEV", audio_dev))
  {
    cerr << "*** ERROR: Config variable " << name() << "/AUDIO_DEV not set\n";
    return false;
  }
  
  if (!cfg.getValue(name(), "AUDIO_CHANNEL", value))
  {
    cerr << "*** ERROR: Config variable " << name()
         << "/AUDIO_CHANNEL not set\n";
    return false;
  }
  int audio_channel = atoi(value.c_str());

  ptt = PttFactoryBase::createNamedPtt(cfg, name());
  if ((ptt == 0) || (!ptt->initialize(cfg, name())))
  {
    return false;
  }

  int ptt_hangtime = 0;
  if (cfg.getValue(name(), "PTT_HANGTIME", ptt_hangtime) && (ptt_hangtime > 0))
  {
    ptt_hangtimer = new Timer(ptt_hangtime);
    ptt_hangtimer->expired.connect(
        mem_fun(*this, &LocalTx::pttHangtimeExpired));
    ptt_hangtimer->setEnable(false);
  }

  if (cfg.getValue(name(), "TIMEOUT", value))
  {
    tx_timeout = 1000 * atoi(value.c_str());
  }
  
  int tx_delay = 0;
  if (cfg.getValue(name(), "TX_DELAY", value))
  {
    tx_delay = atoi(value.c_str());
  }

  if (!setPtt(false))
  {
      // FIXME: Maybe "perror" is not the right thing to use here
    perror("setPin");
    return false;
  }
  
  int dtmf_tone_length = 100;
  if (cfg.getValue(name(), "DTMF_TONE_LENGTH", value))
  {
    dtmf_tone_length = atoi(value.c_str());
  }
  
  int dtmf_tone_spacing = 50;
  if (cfg.getValue(name(), "DTMF_TONE_SPACING", value))
  {
    dtmf_tone_spacing = atoi(value.c_str());
  }
  
  int dtmf_tone_amp = -18;
  int dtmf_digit_pwr = -15;
  if (cfg.getValue(name(), "DTMF_TONE_AMP", dtmf_tone_amp))
  {
    cout << "*** WARNING: The DTMF_TONE_AMP configuration variable set in "
            "transmitter " << name() << " is deprecated. Use DTMF_DIGIT_PWR "
            "instead. To get the same output level uing the new configuration "
            "variable, add 3dB to the old value." << endl;
    dtmf_digit_pwr = dtmf_tone_amp + 3;
  }
  cfg.getValue(name(), "DTMF_DIGIT_PWR", dtmf_digit_pwr);
  
  audio_io = new AudioIO(audio_dev, audio_channel);
  // FIXME: Check that the audio device has been correctly initialized
  //        before continuing.
#if 0
  cout << "Sample rate = " << audio_io->sampleRate() << endl;
  if (audio_io->sampleRate() < 0)
  {
    cerr << "*** ERROR: Failed to initialize audio device for transmitter \""
	 << name() << "\".\n";
    return false;
  }
#endif

  cfg.getValue(name(), "AUDIO_DEV_KEEP_OPEN", audio_dev_keep_open);
  if (audio_dev_keep_open && !audio_io->open(AudioIO::MODE_WR))
  {
    cerr << "*** ERROR: Could not open audio device for transmitter \""
         << name() << "\"\n";
    return false;
  }

  sine_gen = new SineGenerator(audio_dev, audio_channel);
  sine_gen->setKeepOpen(audio_dev_keep_open);
  
  if (cfg.getValue(name(), "CTCSS_FQ", value))
  {
    sine_gen->setFq(atof(value.c_str()));
  }  
  
  if (cfg.getValue(name(), "CTCSS_LEVEL", value))
  {
    int level = atoi(value.c_str());
    sine_gen->setLevel(level);
    //audio_io->setGain((100.0 - level) / 100.0);
  }

#if INTERNAL_SAMPLE_RATE >= 16000
  if (cfg.getValue(name(), "TONE_SIGLEV_MAP", value))
  {
    int siglev_level = 10;
    cfg.getValue(name(), "TONE_SIGLEV_LEVEL", siglev_level, true);
    size_t list_len = splitStr(tone_siglev_map, value, ", ");
    if (list_len == 10)
    {
      siglev_sine_gen = new SineGenerator(audio_dev, audio_channel);
      siglev_sine_gen->setLevel(siglev_level);
      siglev_sine_gen->setFq(5500);
    }
    else if (list_len != 0)
    {
      cerr << "*** ERROR: Config variable " << name()
           << "/TONE_SIGLEV_MAP must "
           << "contain exactly ten comma separated siglev values.\n";
    }
  }
#endif

  bool ob_afsk_enable = false;
  cfg.getValue(name(), "OB_AFSK_ENABLE", ob_afsk_enable);
  if (ob_afsk_enable && (siglev_sine_gen != 0))
  {
    cerr << "*** ERROR: Cannot have both siglev tone (TONE_SIGLEV_MAP) and "
            "AFSK (IB/OB_AFSK_ENABLE) enabled at the same time for receiver "
         << name() << ".\n";
      // FIXME: Should we bother to clean up or do we trust that the
      // creator of this object will delete it if the initialization fail?
    return false;
  }
  
  AudioSource *prev_src = 0;
  
    // The input handler is where audio enters this TX object
  input_handler = new AudioPassthrough;
  setHandler(input_handler);
  prev_src = input_handler;
  
  /*
  AudioCompressor *comp = new AudioCompressor;
  comp->setThreshold(-10);
  comp->setRatio(0.25);
  comp->setAttack(10);
  comp->setDecay(100);
  comp->setOutputGain(0);
  prev_src->registerSink(comp, true);
  prev_src = comp;
  */
  
    // If preemphasis is enabled, create the preemphasis filter
  if (cfg.getValue(name(), "PREEMPHASIS", value) && (atoi(value.c_str()) != 0))
  {
    //AudioFilter *preemph = new AudioFilter("HsBq1/0.05/36/3500");
    //preemph->setOutputGain(-9.0f);
    /*
#if INTERNAL_SAMPLE_RATE < 16000
    AudioFilter *preemph = new AudioFilter("LpBu1/3000 x HpBu1/3000");
    preemph->setOutputGain(26);
#else
    AudioFilter *preemph = new AudioFilter("LpBu3/5500 x HpBu1/3000");
    preemph->setOutputGain(21);
#endif
    */

    PreemphasisFilter *preemph = new PreemphasisFilter;
    prev_src->registerSink(preemph, true);
    prev_src = preemph;
  }
<<<<<<< HEAD
  
  string filterdesc;
  if (cfg.getValue(name, "AUDIO_FILTER", filterdesc))
  {
    AudioFilter *additional_audiofilter = new AudioFilter(filterdesc);
    prev_src->registerSink(additional_audiofilter, true);
    prev_src = additional_audiofilter;
  }
  
  /*
  AudioCompressor *limit = new AudioCompressor;
  limit->setThreshold(-1);
  limit->setRatio(0.1);
  limit->setAttack(2);
  limit->setDecay(20);
  limit->setOutputGain(1);
  prev_src->registerSink(limit, true);
  prev_src = limit;
  */
  
=======

    // Add a limiter to smoothly limit the audio before hard clipping it
  double limiter_thresh = DEFAULT_LIMITER_THRESH;
  cfg.getValue(name(), "LIMITER_THRESH", limiter_thresh);
  if (limiter_thresh != 0.0)
  {
    AudioCompressor *limit = new AudioCompressor;
    limit->setThreshold(limiter_thresh);
    limit->setRatio(0.1);
    limit->setAttack(2);
    limit->setDecay(20);
    limit->setOutputGain(1);
    prev_src->registerSink(limit, true);
    prev_src = limit;
  }

>>>>>>> bc4914a6
    // Clip audio to limit its amplitude
  AudioClipper *clipper = new AudioClipper;
  prev_src->registerSink(clipper, true);
  prev_src = clipper;
  
#if 0
    // Filter out high frequencies generated by the previous clipping
#if (INTERNAL_SAMPLE_RATE == 16000)
  //AudioFilter *splatter_filter = new AudioFilter("LpBu10/5500");
  AudioFilter *splatter_filter = new AudioFilter("LpCh9/-0.05/5500");
#else
  AudioFilter *splatter_filter = new AudioFilter("LpBu20/3500");
#endif
  prev_src->registerSink(splatter_filter, true);
  prev_src = splatter_filter;
#endif

#if (INTERNAL_SAMPLE_RATE == 16000)
  AudioFilter *voiceband_filter =
    new AudioFilter("LpCh9/-0.05/5500 x HpCh12/-0.05/300");
#else
  AudioFilter *voiceband_filter =
    new AudioFilter("LpBu20/3500 x HpCh12/-0.05/300");
#endif
  prev_src->registerSink(voiceband_filter, true);
  prev_src = voiceband_filter;

    // Create a valve so that we can control when to transmit audio
  #if USE_AUDIO_VALVE
  audio_valve = new AudioValve;
  audio_valve->setBlockWhenClosed(true);
  audio_valve->setOpen(true);
  prev_src->registerSink(audio_valve, true);
  prev_src = audio_valve;
  #endif
  
    // We need a selector to choose if DTMF or normal audio should be
    // transmitted
  selector = new AudioSelector;
  //selector->setDebug(true);
  //prev_src = new AudioDebugger(prev_src, "content");
  selector->addSource(prev_src);
  selector->enableAutoSelect(prev_src, 0);
  prev_src = selector;
  //prev_src = new AudioDebugger(prev_src, "selector");
  
    // Create the DTMF encoder
  dtmf_encoder = new DtmfEncoder(INTERNAL_SAMPLE_RATE);
  dtmf_encoder->allDigitsSent.connect(
      mem_fun(*this, &LocalTx::allDtmfDigitsSent));
  dtmf_encoder->setDigitDuration(dtmf_tone_length);
  dtmf_encoder->setDigitSpacing(dtmf_tone_spacing);
  dtmf_encoder->setDigitPower(dtmf_digit_pwr);
  
    // Create a valve so that we can control when to transmit DTMF
  dtmf_valve = new AudioValve;
  dtmf_valve->setBlockWhenClosed(true);
  dtmf_valve->setOpen(false);
  dtmf_encoder->registerSink(dtmf_valve, true);
  selector->addSource(dtmf_valve);
  selector->enableAutoSelect(dtmf_valve, 10);
  selector->setFlushWait(dtmf_valve, false);
  
  if (ob_afsk_enable)
  {
    unsigned fc = 5500;
    //cfg.getValue(name(), "OB_AFSK_CENTER_FQ", fc);
    unsigned shift = 170;
    //cfg.getValue(name(), "OB_AFSK_SHIFT", shift);
    unsigned baudrate = 300;
    //cfg.getValue(name(), "OB_AFSK_BAUDRATE", baudrate);
    float voice_gain = -6.0f;
    cfg.getValue(name(), "OB_AFSK_VOICE_GAIN", voice_gain);
    float afsk_level = -12.0f;
    cfg.getValue(name(), "OB_AFSK_LEVEL", afsk_level);
    unsigned afsk_tx_delay = 100;
    cfg.getValue(name(), "OB_AFSK_TX_DELAY", afsk_tx_delay);

    AudioFilter *voice_filter = new AudioFilter("LpCh10/-0.5/4500");
    voice_filter->setOutputGain(voice_gain);
    prev_src->registerSink(voice_filter, true);
    prev_src = voice_filter;
    AudioFilter *voice_filter2 = new AudioFilter("LpCh10/-0.5/4500");
    prev_src->registerSink(voice_filter2, true);
    prev_src = voice_filter2;

      // Create a mixer so that we can mix other audio with the voice audio
    mixer = new AudioMixer;
    mixer->addSource(prev_src);
    prev_src = mixer;

      // Create the HDLC framer
    hdlc_framer = new HdlcFramer;
    hdlc_framer->setStartFlagCnt(
        static_cast<size_t>(ceil(afsk_tx_delay * baudrate / 8000.0)));

      // Create the AFSK modulator
    fsk_mod = new AfskModulator(fc - shift / 2, fc + shift / 2, baudrate,
                                afsk_level);
    hdlc_framer->sendBits.connect(mem_fun(fsk_mod, &AfskModulator::sendBits));

      // Frequency sampling filter with passband center 5500Hz, about 400Hz
      // wide and about 40dB stop band attenuation
    const size_t N = 128;
    float coeff[N/2+1];
    memset(coeff, 0, sizeof(coeff));
    coeff[42] = 0.39811024;
    coeff[43] = 1.0;
    coeff[44] = 1.0;
    coeff[45] = 1.0;
    coeff[46] = 0.39811024;
    AudioFsf *fsf = new AudioFsf(N, coeff);
    fsk_mod->registerSink(fsf, true);

    mixer->addSource(fsf);

    /*
    AudioPacer *fsk_pacer = new AudioPacer(INTERNAL_SAMPLE_RATE, 256, 20);
    fsk_mod->registerSink(fsk_pacer, true);
    mixer->addSource(fsk_pacer);
    */

      // Create a valve so that we can control when to transmit AFSK
    /*
    fsk_valve = new AudioValve;
    fsk_valve->setBlockWhenClosed(true);
    fsk_valve->setOpen(false);
    fsk_valve->registerSink(fsk_valve, true);
    selector->addSource(fsk_valve);
    selector->enableAutoSelect(fsk_valve, 20);
    */
  }

  bool ib_afsk_enable = false;
  cfg.getValue(name(), "IB_AFSK_ENABLE", ib_afsk_enable);
  if (ob_afsk_enable && ib_afsk_enable)
  {
    unsigned fc = 1700;
    //cfg.getValue(name(), "IB_AFSK_CENTER_FQ", fc);
    unsigned shift = 1000;
    //cfg.getValue(name(), "IB_AFSK_SHIFT", shift);
    unsigned baudrate = 1200;
    //cfg.getValue(name(), "IB_AFSK_BAUDRATE", baudrate);
    float afsk_level = -6;
    cfg.getValue(name(), "IB_AFSK_LEVEL", afsk_level);
    unsigned afsk_tx_delay = 100;
    cfg.getValue(name(), "IB_AFSK_TX_DELAY", afsk_tx_delay);

      // Create the inband HDLC framer
    hdlc_framer_ib = new HdlcFramer;
    hdlc_framer_ib->setStartFlagCnt(
        static_cast<size_t>(ceil(afsk_tx_delay * baudrate / 8000.0)));

      // Create the inband AFSK modulator
    fsk_mod_ib = new AfskModulator(fc - shift / 2, fc + shift / 2, baudrate,
                                afsk_level);
    hdlc_framer_ib->sendBits.connect(
        mem_fun(fsk_mod_ib, &AfskModulator::sendBits));

    AudioPacer *pacer = new AudioPacer(INTERNAL_SAMPLE_RATE, 256, 0);
    fsk_mod_ib->registerSink(pacer);

      // Connect the inband AFSK modulator to the main audio selector
    selector->addSource(pacer);
    selector->enableAutoSelect(pacer, 20);
    selector->setFlushWait(pacer, false);
  }

  /*
  AudioDebugger *d1 = new AudioDebugger;
  prev_src->registerSink(d1, true);
  prev_src = d1;
  */

    // Create the PTT controller
  ptt_ctrl = new PttCtrl(tx_delay);
  ptt_ctrl->transmitterStateChange.connect(mem_fun(*this, &LocalTx::transmit));
  ptt_ctrl->preTransmitterStateChange.connect(
      mem_fun(*this, &LocalTx::preTransmitterStateChange));
  prev_src->registerSink(ptt_ctrl, true);
  prev_src = ptt_ctrl;

  float master_gain = 0.0f;
  if (cfg.getValue(name(), "MASTER_GAIN", master_gain))
  {
    AudioAmp *master_gain_stage = new AudioAmp;
    master_gain_stage->setGain(master_gain);
    prev_src->registerSink(master_gain_stage, true);
    prev_src = master_gain_stage;
  }

#if (INTERNAL_SAMPLE_RATE != 16000)  
  if (audio_io->sampleRate() > 8000)
  {
      // Interpolate sample rate to 16kHz
    AudioInterpolator *i1 = new AudioInterpolator(2, coeff_16_8,
                                                  coeff_16_8_taps);
    prev_src->registerSink(i1, true);
    prev_src = i1;
  }
#endif

  if (audio_io->sampleRate() > 16000)
  {
      // Interpolate sample rate to 48kHz
#if (INTERNAL_SAMPLE_RATE == 8000)
    AudioInterpolator *i2 = new AudioInterpolator(3, coeff_48_16_int,
                                                  coeff_48_16_int_taps);
#else
    AudioInterpolator *i2 = new AudioInterpolator(3, coeff_48_16,
                                                  coeff_48_16_taps);
#endif
    prev_src->registerSink(i2, true);
    prev_src = i2;
  }
  
    // Finally connect the whole audio pipe to the audio device
  prev_src->registerSink(audio_io, true);

  string ctrl_pty_name;
  if (cfg.getValue(name(), "CTRL_PTY", ctrl_pty_name))
  {
    ctrl_pty = RefCountingPty::instance(ctrl_pty_name);
    if (ctrl_pty == 0)
    {
      cerr << "*** ERROR: Could not create control PTY in " << name() << endl;
      return false;
    }
  }

  return true;
  
} /* LocalTx::initialize */


void LocalTx::setTxCtrlMode(Tx::TxCtrlMode mode)
{
  ptt_ctrl->setTxCtrlMode(mode);
  switch (mode)
  {
    case TX_OFF:
      dtmf_valve->setOpen(false);
      break;
      
    case TX_ON:
    case TX_AUTO:
      dtmf_valve->setOpen(true);
      break;
  }
  
} /* LocalTx::setTxCtrlMode */


void LocalTx::enableCtcss(bool enable)
{
  ctcss_enable = enable;
  if (isTransmitting())
  {
    sine_gen->enable(enable);
  }
} /* LocalTx::enableCtcss */


void LocalTx::sendDtmf(const string& digits, unsigned duration)
{
  if (fsk_mod != 0)
  {
    if (duration == 0)
    {
      duration = dtmf_encoder->digitDuration();
    }
    sendFskDtmf(digits, duration);
  }
  else
  {
    #if USE_AUDIO_VALVE
    audio_valve->setOpen(false);
    #endif
    dtmf_encoder->send(digits, duration);
  }
} /* LocalTx::sendDtmf */


void LocalTx::sendData(const std::vector<uint8_t> &msg)
{
  if (hdlc_framer != 0)
  {
    hdlc_framer->sendBytes(msg);
  }
} /* LocalTx::sendData */


void LocalTx::setTransmittedSignalStrength(char rx_id, float siglev)
{
  //cout << "### LocalTx::setTransmittedSignalStrength: rx_id=" << rx_id
  //     << " siglev=" << siglev
  //     << endl;

#if INTERNAL_SAMPLE_RATE >= 16000
  if (hdlc_framer != 0)
  {
    fsk_trailer_transmitted = false;

    uint8_t siglevui;
    if (siglev < 0.0f)
    {
      siglevui = 0;
    }
    else if (siglev > 255.0f)
    {
      siglevui = 255;
    }
    else
    {
      siglevui = static_cast<uint8_t>(siglev);
    }
    sendFskSiglev(rx_id, siglevui);
    last_rx_id = rx_id;
  }
  else if (siglev_sine_gen != 0)
  {
    int siglevi = static_cast<int>(siglev);
    if (tone_siglev_map[0] > tone_siglev_map[9])
    {
      for (int i=0; i<10; ++i)
      {
        if (tone_siglev_map[i] <= siglevi)
        {
          siglev_sine_gen->setFq(5500 + i*100);
          siglev_sine_gen->enable(true);
          return;
        }
      }
    }
    else
    {
      for (int i=9; i>=0; --i)
      {
        if (tone_siglev_map[i] <= siglevi)
        {
          siglev_sine_gen->setFq(5500 + i*100);
          siglev_sine_gen->enable(true);
          return;
        }
      }
    }

    siglev_sine_gen->enable(false);
  }
#endif
} /* LocalTx::setTransmittedSignalLevel */


void LocalTx::setFq(unsigned fq)
{
  if (ctrl_pty != 0)
  {
    ostringstream ss;
    ss << "F" << fq << ";";
    ssize_t ret = ctrl_pty->write(ss.str().c_str(), ss.str().size());
    if (ret != static_cast<ssize_t>(ss.str().size()))
    {
      cerr << "*** WARNING[" << name() << "]: Failed to write transmit "
              "frequency command to PTY " << ctrl_pty->name()
           << ": " << ss.str() << endl;
    }
  }
} /* LocalTx::setFq */


void LocalTx::setModulation(Modulation::Type mod)
{
  if (ctrl_pty != 0)
  {
    ostringstream ss;
    ss << "M" << Modulation::toString(mod) << ";";
    ssize_t ret = ctrl_pty->write(ss.str().c_str(), ss.str().size());
    if (ret != static_cast<ssize_t>(ss.str().size()))
    {
      cerr << "*** WARNING[" << name() << "]: Failed to write set transmit "
              "modulation command to PTY " << ctrl_pty->name()
           << ": " << ss.str() << endl;
    }
  }
} /* LocalTx::setModulation */


/****************************************************************************
 *
 * Protected member functions
 *
 ****************************************************************************/


void LocalTx::transmit(bool do_transmit)
{
  if (do_transmit == isTransmitting())
  {
    return;
  }
  
  //cout << name() << ": Turning the transmitter " << (do_transmit ? "ON" : "OFF")
  //     << endl;
  
  if (do_transmit)
  {
    fsk_trailer_transmitted = false;

    setIsTransmitting(true);

    if (!audio_io->open(AudioIO::MODE_WR))
    {
      cerr << "*** ERROR: Could not open audio device for transmitter \""
           << name() << "\"\n";
      //is_transmitting = false;
      //return;
    }
    
    if (ctcss_enable)
    {
      sine_gen->enable(true);
    }

    if (siglev_sine_gen != 0)
    {
      siglev_sine_gen->enable(true);
    }

    if ((txtot == 0) && (tx_timeout > 0))
    {
      txtot = new Timer(tx_timeout);
      txtot->expired.connect(mem_fun(*this, &LocalTx::txTimeoutOccured));
    }
  }
  else
  {
    if (!audio_dev_keep_open)
    {
      audio_io->close();
    }

    if (ctcss_enable)
    {
      sine_gen->enable(false);
    }

    if (siglev_sine_gen != 0)
    {
      siglev_sine_gen->enable(false);
    }
    
    delete txtot;
    txtot = 0;
    tx_timeout_occured = false;

    setIsTransmitting(false);
  }
  
  if (!setPtt(isTransmitting() && !tx_timeout_occured, true))
  {
    perror("setPin");
  }
  
} /* LocalTx::transmit */




/****************************************************************************
 *
 * Private member functions
 *
 ****************************************************************************/


void LocalTx::txTimeoutOccured(Timer *t)
{
  delete txtot;
  txtot = 0;
  
  if (tx_timeout_occured)
  {
    return;
  }
  
  cerr << "*** ERROR: Transmitter " << name()
       << " have been active for too long. Turning it off...\n";
  
  if (!setPtt(false))
  {
    perror("setPin");
  }
  
  tx_timeout_occured = true;
  txTimeout();
} /* LocalTx::txTimeoutOccured */


bool LocalTx::setPtt(bool tx, bool with_hangtime)
{
  if (ptt_hangtimer != 0)
  {
    if (!tx && with_hangtime)
    {
      ptt_hangtimer->setEnable(true);
      return true;
    }
    ptt_hangtimer->setEnable(false);
  }

  if (!ptt->setTxOn(tx))
  {
    return false;
  }

  return true;

} /* LocalTx::setPtt */


void LocalTx::allDtmfDigitsSent(void)
{
  #if USE_AUDIO_VALVE
  audio_valve->setOpen(true);
  #endif
} /* LocalTx::allDtmfDigitsSent  */


void LocalTx::pttHangtimeExpired(Timer *t)
{
  setPtt(false);
} /* LocalTx::pttHangtimeExpired */


bool LocalTx::preTransmitterStateChange(bool do_transmit)
{
  //cout << name() << ": LocalTx::preTransmitterStateChange: do_transmit="
  //     << do_transmit << endl;

  if (do_transmit)
  {
    return false;
  }

  //cout << "### fsk_trailer_transmitted=" << fsk_trailer_transmitted << endl;
  if (fsk_mod != 0) {
    if (!fsk_trailer_transmitted)
    {
      //cout << "  Sending AFSK trailer\n";
      fsk_trailer_transmitted = true;
      sendFskSiglev(last_rx_id, 0);
      sendFskSiglev(last_rx_id, 0);
      last_rx_id = Rx::ID_UNKNOWN;
      return true;
    }
    else
    {
      //cout << "### fsk_first_packet_transmitted = false\n";
      fsk_first_packet_transmitted = false;
    }
  }

  return false;

} /* LocalTx::preTransmitterStateChange */


void LocalTx::sendFskSiglev(char rxid, uint8_t siglev)
{
  //cout << "### LocalTx::sendFskSiglev: rxid=" << rxid
  //     << " siglev=" << (int)siglev << endl;
  if ((rxid < '!') || (rxid > '~'))
  {
    rxid = Rx::ID_UNKNOWN;
  }

  vector<uint8_t> frame;
  frame.push_back(DATA_CMD_SIGLEV);
  frame.push_back(static_cast<uint8_t>(rxid));
  frame.push_back(siglev);
  //cout << "### fsk_first_packet_transmitted=" << fsk_first_packet_transmitted
  //     << endl;
  if (fsk_first_packet_transmitted || (hdlc_framer_ib == 0))
  {
    hdlc_framer->sendBytes(frame);
  }
  else
  {
    //cout << "### Send first packet ---\n";
    fsk_first_packet_transmitted = true;
    hdlc_framer_ib->sendBytes(frame);
  }
} /* LocalTx::sendFskSiglev */


void LocalTx::sendFskDtmf(const string &digits, unsigned duration)
{
  if (duration > numeric_limits<uint16_t>::max())
  {
    duration = numeric_limits<uint16_t>::max();
  }

  vector<uint8_t> frame;
  frame.push_back(DATA_CMD_DTMF);
  frame.push_back(duration & 0xff);
  frame.push_back(duration >> 8);
  for (size_t i=0; i<digits.size(); ++i)
  {
    frame.push_back(digits[i]);
  }
  hdlc_framer->sendBytes(frame);
} /* LocalTx::sendFskDtmf */



/*
 * This file has not been truncated
 */<|MERGE_RESOLUTION|>--- conflicted
+++ resolved
@@ -472,10 +472,9 @@
     prev_src->registerSink(preemph, true);
     prev_src = preemph;
   }
-<<<<<<< HEAD
   
   string filterdesc;
-  if (cfg.getValue(name, "AUDIO_FILTER", filterdesc))
+  if (cfg.getValue(name(), "AUDIO_FILTER", filterdesc))
   {
     AudioFilter *additional_audiofilter = new AudioFilter(filterdesc);
     prev_src->registerSink(additional_audiofilter, true);
@@ -493,8 +492,6 @@
   prev_src = limit;
   */
   
-=======
-
     // Add a limiter to smoothly limit the audio before hard clipping it
   double limiter_thresh = DEFAULT_LIMITER_THRESH;
   cfg.getValue(name(), "LIMITER_THRESH", limiter_thresh);
@@ -510,7 +507,6 @@
     prev_src = limit;
   }
 
->>>>>>> bc4914a6
     // Clip audio to limit its amplitude
   AudioClipper *clipper = new AudioClipper;
   prev_src->registerSink(clipper, true);
