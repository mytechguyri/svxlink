/**
@file	 Tx.cpp
@brief   The base class for a transmitter
@author  Tobias Blomberg / SM0SVX
@date	 2006-08-01

\verbatim
SvxLink - A Multi Purpose Voice Services System for Ham Radio Use
Copyright (C) 2003-2018 Tobias Blomberg / SM0SVX

This program is free software; you can redistribute it and/or modify
it under the terms of the GNU General Public License as published by
the Free Software Foundation; either version 2 of the License, or
(at your option) any later version.

This program is distributed in the hope that it will be useful,
but WITHOUT ANY WARRANTY; without even the implied warranty of
MERCHANTABILITY or FITNESS FOR A PARTICULAR PURPOSE.  See the
GNU General Public License for more details.

You should have received a copy of the GNU General Public License
along with this program; if not, write to the Free Software
Foundation, Inc., 59 Temple Place, Suite 330, Boston, MA  02111-1307  USA
\endverbatim
*/



/****************************************************************************
 *
 * System Includes
 *
 ****************************************************************************/

#include <iostream>
#include <sstream>
#include <json/json.h>



/****************************************************************************
 *
 * Project Includes
 *
 ****************************************************************************/



/****************************************************************************
 *
 * Local Includes
 *
 ****************************************************************************/

#include "Tx.h"
#include "LocalTx.h"
#include "NetTx.h"
#include "MultiTx.h"
#include "DummyRxTx.h"


/****************************************************************************
 *
 * Namespaces to use
 *
 ****************************************************************************/

using namespace std;
using namespace Async;


/****************************************************************************
 *
 * Defines & typedefs
 *
 ****************************************************************************/



/****************************************************************************
 *
 * Local class definitions
 *
 ****************************************************************************/

class LocalTxFactory : public TxFactory
{
  public:
    LocalTxFactory(void) : TxFactory("Local") {}
    
  protected:
    Tx *createTx(Config &cfg, const string& name)
    {
      return new LocalTx(cfg, name);
    }
}; /* class LocalTxFactory */


class NetTxFactory : public TxFactory
{
  public:
    NetTxFactory(void) : TxFactory("Net") {}
    
  protected:
    Tx *createTx(Config &cfg, const string& name)
    {
      return new NetTx(cfg, name);
    }
}; /* class NetTxFactory */


class MultiTxFactory : public TxFactory
{
  public:
    MultiTxFactory(void) : TxFactory("Multi") {}
    
  protected:
    Tx *createTx(Config &cfg, const string& name)
    {
      return new MultiTx(cfg, name);
    }
}; /* class MultiTxFactory */


class DummyTxFactory : public TxFactory
{
  public:
    DummyTxFactory(void) : TxFactory("Dummy") {}
    
  protected:
    Tx *createTx(Config &cfg, const string& name)
    {
      return new DummyTx(name);
    }
}; /* class MultiTxFactory */



/****************************************************************************
 *
 * Prototypes
 *
 ****************************************************************************/



/****************************************************************************
 *
 * Exported Global Variables
 *
 ****************************************************************************/




/****************************************************************************
 *
 * Local Global Variables
 *
 ****************************************************************************/

map<string, TxFactory*> TxFactory::tx_factories;



/****************************************************************************
 *
 * Public member functions
 *
 ****************************************************************************/

TxFactory::TxFactory(const string &name)
  : m_name(name)
{
  tx_factories[name] = this;
} /* TxFactory::TxFactory */


TxFactory::~TxFactory(void)
{
  std::map<std::string, TxFactory*>::iterator it;
  it = tx_factories.find(m_name);
  assert(it != tx_factories.end());
  tx_factories.erase(it);
} /* TxFactory::~TxFactory */


Tx *TxFactory::createNamedTx(Config& cfg, const string& name)
{
  LocalTxFactory local_tx_factory;
  NetTxFactory net_tx_factory;
  MultiTxFactory multi_tx_factory;
  DummyTxFactory dummy_tx_factory;
  
  string tx_type;
  if (name != "NONE")
  {
    if (!cfg.getValue(name, "TYPE", tx_type))
    {
      cerr << "*** ERROR: Config variable " << name << "/TYPE not set\n";
      return 0;
    }
  }
  else
  {
    tx_type = "Dummy";
  }
  
  map<string, TxFactory*>::iterator it;
  it = tx_factories.find(tx_type);
  if (it == tx_factories.end())
  {
    cerr << "*** ERROR: Unknown TX type \"" << tx_type << "\" for transmitter "
         << name << ". Legal values " << "are: ";
    for (it=tx_factories.begin(); it!=tx_factories.end(); ++it)
    {
      cerr << "\"" << (*it).first << "\" ";
    }
    cerr << endl;
    return 0;
  }
  
  return (*it).second->createTx(cfg, name);

} /* TxFactory::createNamedTx */



/****************************************************************************
 *
 * Protected member functions
 *
 ****************************************************************************/

void Tx::setIsTransmitting(bool is_transmitting)
{
  if (is_transmitting != m_is_transmitting)
  {
    if (isVerbose())
    {
      cout << m_name << ": Turning the transmitter "
           << (is_transmitting ? "ON" : "OFF") << endl;
    }
    m_is_transmitting = is_transmitting;
    transmitterStateChange(is_transmitting);
<<<<<<< HEAD
=======

    char tx_id = id();
    if (tx_id != '\0')
    {
      Json::Value tx(Json::objectValue);
      tx["name"] = name();
      tx["id"] = std::string(&tx_id, &tx_id+1);
      tx["transmit"] = is_transmitting;
      Json::StreamWriterBuilder builder;
      builder["commentStyle"] = "None";
      builder["indentation"] = ""; //The JSON document is written on a single line
      Json::StreamWriter* writer = builder.newStreamWriter();
      std::stringstream os;
      writer->write(tx, &os);
      delete writer;
      publishStateEvent("Tx:state", os.str());
    }
>>>>>>> de572b56
  }
} /* Tx::setIsTransmitting */




/****************************************************************************
 *
 * Private member functions
 *
 ****************************************************************************/



/*
 * This file has not been truncated
 */<|MERGE_RESOLUTION|>--- conflicted
+++ resolved
@@ -243,8 +243,6 @@
     }
     m_is_transmitting = is_transmitting;
     transmitterStateChange(is_transmitting);
-<<<<<<< HEAD
-=======
 
     char tx_id = id();
     if (tx_id != '\0')
@@ -262,7 +260,6 @@
       delete writer;
       publishStateEvent("Tx:state", os.str());
     }
->>>>>>> de572b56
   }
 } /* Tx::setIsTransmitting */
 
