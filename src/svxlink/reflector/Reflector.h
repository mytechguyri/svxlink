/**
@file	 Reflector.h
@brief   The main reflector class
@author  Tobias Blomberg / SM0SVX
@date	 2017-02-11

\verbatim
SvxReflector - An audio reflector for connecting SvxLink Servers
Copyright (C) 2003-2017 Tobias Blomberg / SM0SVX

This program is free software; you can redistribute it and/or modify
it under the terms of the GNU General Public License as published by
the Free Software Foundation; either version 2 of the License, or
(at your option) any later version.

This program is distributed in the hope that it will be useful,
but WITHOUT ANY WARRANTY; without even the implied warranty of
MERCHANTABILITY or FITNESS FOR A PARTICULAR PURPOSE.  See the
GNU General Public License for more details.

You should have received a copy of the GNU General Public License
along with this program; if not, write to the Free Software
Foundation, Inc., 59 Temple Place, Suite 330, Boston, MA  02111-1307  USA
\endverbatim
*/

#ifndef REFLECTOR_INCLUDED
#define REFLECTOR_INCLUDED


/****************************************************************************
 *
 * System Includes
 *
 ****************************************************************************/

#include <sigc++/sigc++.h>
#include <sys/time.h>
#include <vector>
#include <string>
#include <json/json.h>


/****************************************************************************
 *
 * Project Includes
 *
 ****************************************************************************/

#include <AsyncTcpServer.h>
#include <AsyncFramedTcpConnection.h>
#include <AsyncTimer.h>
#include <AsyncHttpServerConnection.h>


/****************************************************************************
 *
 * Local Includes
 *
 ****************************************************************************/

#include "ProtoVer.h"
#include "ReflectorClient.h"


/****************************************************************************
 *
 * Forward declarations
 *
 ****************************************************************************/

namespace Async
{
  class UdpSocket;
  class Config;
};

class ReflectorMsg;
class ReflectorUdpMsg;


/****************************************************************************
 *
 * Forward declarations of classes inside of the declared namespace
 *
 ****************************************************************************/



/****************************************************************************
 *
 * Defines & typedefs
 *
 ****************************************************************************/



/****************************************************************************
 *
 * Exported Global Variables
 *
 ****************************************************************************/



/****************************************************************************
 *
 * Class definitions
 *
 ****************************************************************************/

/**
@brief	The main reflector class
@author Tobias Blomberg / SM0SVX
@date   2017-02-11

This is the main class for the reflector. It handles all network traffic and
the dispatching of incoming messages to the correct ReflectorClient object.
*/
class Reflector : public sigc::trackable
{
  public:
    /**
     * @brief 	Default constructor
     */
    Reflector(void);

    /**
     * @brief 	Destructor
     */
    ~Reflector(void);

    /**
     * @brief 	Initialize the reflector
     * @param 	cfg A previously initialized configuration object
     * @return	Return \em true on success or else \em false
     */
    bool initialize(Async::Config &cfg);

    /**
     * @brief   Return a list of all connected nodes
     * @param   nodes The vector to return the result in
     *
     * This function is used to get a list of the callsigns of all connected
     * nodes.
     */
    void nodeList(std::vector<std::string>& nodes) const;

    /**
     * @brief   Broadcast a TCP message to connected clients
     * @param   msg The message to broadcast
     * @param   filter The client filter to apply
     *
     * This function is used to broadcast a message to all connected clients,
     * possibly applying a client filter.  The message is not really a IP
     * broadcast but rather unicast to all connected clients.
     */
    void broadcastMsg(const ReflectorMsg& msg,
        const ReflectorClient::Filter& filter=ReflectorClient::NoFilter());

    /**
     * @brief   Send a UDP datagram to the specificed ReflectorClient
     * @param   client The client to the send datagram to
     * @param   buf The payload to send
     * @param   count The number of bytes in the payload
     * @return  Returns \em true on success or else \em false
     */
    bool sendUdpDatagram(ReflectorClient *client, const void *buf, size_t count);

    void broadcastUdpMsg(const ReflectorUdpMsg& msg,
        const ReflectorClient::Filter& filter=ReflectorClient::NoFilter());

    /**
     * @brief   Get the TG for protocol V1 clients
     * @return  Returns the TG used for protocol V1 clients
     */
    uint32_t tgForV1Clients(void) { return m_tg_for_v1_clients; }

    /**
     * @brief   Request QSY to another talk group
     * @param   tg The talk group to QSY to
     */
    void requestQsy(ReflectorClient *client, uint32_t tg);

    /**
     * @brief  Updates the user information
     * @param  user array with all data of the useres
     */
    void updateUserdata(Json::Value eventmessage);
<<<<<<< HEAD
    
=======

    /**
     * @brief  Update Sds information
     * @param  ToDo
     */
    void updateSdsdata(Json::Value eventmessage);

>>>>>>> 86c31cd1
    /**
     * @brief  Update Qso information
     * @param  ToDo
     */
    void updateQsostate(Json::Value eventmessage);

  private:
    typedef std::map<uint32_t, ReflectorClient*> ReflectorClientMap;
    typedef std::map<Async::FramedTcpConnection*,
                     ReflectorClient*> ReflectorClientConMap;
    typedef Async::TcpServer<Async::FramedTcpConnection> FramedTcpServer;

    FramedTcpServer*                                m_srv;
    Async::UdpSocket*                               m_udp_sock;
    ReflectorClientMap                              m_client_map;
    ReflectorClientConMap                           m_client_con_map;
    Async::Config*                                  m_cfg;
    uint32_t                                        m_tg_for_v1_clients;
    uint32_t                                        m_random_qsy_lo;
    uint32_t                                        m_random_qsy_hi;
    uint32_t                                        m_random_qsy_tg;
    Async::TcpServer<Async::HttpServerConnection>*  m_http_server;
    std::string                                     cfg_filename;
    bool                                            debug;

<<<<<<< HEAD
    
    // contain user data
=======
      // contain user data
>>>>>>> 86c31cd1
    struct User {
      std::string id;
      std::string call;
      std::string mode;
<<<<<<< HEAD
=======
      std::string idtype;
>>>>>>> 86c31cd1
      std::string name;
      std::string location;
      std::string comment;
      float lat;
      float lon;
      std::string state;
      short reasonforsending;
      char aprs_sym;
      char aprs_tab;
      time_t last_activity;
      time_t sent_last_sds;
    };
    std::map<std::string, User> userdata;
<<<<<<< HEAD
    
=======

>>>>>>> 86c31cd1
    Reflector(const Reflector&);
    Reflector& operator=(const Reflector&);
    void clientConnected(Async::FramedTcpConnection *con);
    void clientDisconnected(Async::FramedTcpConnection *con,
                            Async::FramedTcpConnection::DisconnectReason reason);
    void udpDatagramReceived(const Async::IpAddress& addr, uint16_t port,
                             void *buf, int count);
    void onTalkerUpdated(uint32_t tg, ReflectorClient* old_talker,
                         ReflectorClient *new_talker);
    void httpRequestReceived(Async::HttpServerConnection *con,
                             Async::HttpServerConnection::Request& req);
    void httpClientConnected(Async::HttpServerConnection *con);
    void httpClientDisconnected(Async::HttpServerConnection *con,
        Async::HttpServerConnection::DisconnectReason reason);
    void onRequestAutoQsy(uint32_t from_tg);
    uint32_t nextRandomQsyTg(void);
    bool getUserData(void);
    void writeUserData(std::map<std::string, User> userdata);
    std::string jsonToString(Json::Value eventmessage);
<<<<<<< HEAD
    
=======

>>>>>>> 86c31cd1
};  /* class Reflector */


#endif /* REFLECTOR_INCLUDED */



/*
 * This file has not been truncated
 */<|MERGE_RESOLUTION|>--- conflicted
+++ resolved
@@ -187,9 +187,6 @@
      * @param  user array with all data of the useres
      */
     void updateUserdata(Json::Value eventmessage);
-<<<<<<< HEAD
-    
-=======
 
     /**
      * @brief  Update Sds information
@@ -197,7 +194,6 @@
      */
     void updateSdsdata(Json::Value eventmessage);
 
->>>>>>> 86c31cd1
     /**
      * @brief  Update Qso information
      * @param  ToDo
@@ -223,20 +219,12 @@
     std::string                                     cfg_filename;
     bool                                            debug;
 
-<<<<<<< HEAD
-    
     // contain user data
-=======
-      // contain user data
->>>>>>> 86c31cd1
     struct User {
       std::string id;
       std::string call;
       std::string mode;
-<<<<<<< HEAD
-=======
       std::string idtype;
->>>>>>> 86c31cd1
       std::string name;
       std::string location;
       std::string comment;
@@ -250,11 +238,6 @@
       time_t sent_last_sds;
     };
     std::map<std::string, User> userdata;
-<<<<<<< HEAD
-    
-=======
-
->>>>>>> 86c31cd1
     Reflector(const Reflector&);
     Reflector& operator=(const Reflector&);
     void clientConnected(Async::FramedTcpConnection *con);
@@ -274,11 +257,6 @@
     bool getUserData(void);
     void writeUserData(std::map<std::string, User> userdata);
     std::string jsonToString(Json::Value eventmessage);
-<<<<<<< HEAD
-    
-=======
-
->>>>>>> 86c31cd1
 };  /* class Reflector */
 
 
