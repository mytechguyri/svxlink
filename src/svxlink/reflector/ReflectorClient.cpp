--- conflicted
+++ resolved
@@ -650,31 +650,6 @@
     sendError("Illegal MsgStateEvent protocol message received");
     return;
   }
-<<<<<<< HEAD
-  //cout << "### ReflectorClient::handleStateEvent:"
-   //    << " src=" << msg.src()
-   //    << " name=" << msg.name()
-   //    << " msg=" << msg.msg()
- //      << std::endl;
-  
-  Json::Value eventmessage;
-  Json::CharReaderBuilder rbuilder;
-  std::unique_ptr<Json::CharReader> const reader(rbuilder.newCharReader());
-  std::string jsonReaderError;
-
-  if (!reader->parse(msg.msg().c_str(), msg.msg().c_str() + msg.msg().size(),
-              &eventmessage, &jsonReaderError))
-  {
-    cout << "*** Error: parsing StateEvent message (" 
-         << jsonReaderError << ")" << endl;
-    return;
-  }
-
-  if (msg.name() == "DvUsers:info")
-  {
-    m_reflector->updateUserdata(eventmessage);
-  }
-=======
   /*cout << "### ReflectorClient::handleStateEvent:"
        << " src=" << m_callsign
        << " name=" << msg.name()
@@ -699,18 +674,14 @@
   {
     m_reflector->updateSdsdata(eventmessage);
   }
->>>>>>> ae6168c1
   else if (msg.name() == "QsoInfo:state")
   {
     m_reflector->updateQsostate(eventmessage);
   }
-<<<<<<< HEAD
-=======
   else if (msg.name() == "Rssi:info")
   {
     m_reflector->updateRssistate(eventmessage);
   }
->>>>>>> ae6168c1
 } /* ReflectorClient::handleStateEvent */
 
 
