--- conflicted
+++ resolved
@@ -650,7 +650,6 @@
     sendError("Illegal MsgStateEvent protocol message received");
     return;
   }
-<<<<<<< HEAD
   //cout << "### ReflectorClient::handleStateEvent:"
    //    << " src=" << msg.src()
    //    << " name=" << msg.name()
@@ -674,32 +673,6 @@
   {
     m_reflector->updateUserdata(eventmessage);
   }
-=======
-  /*cout << "### ReflectorClient::handleStateEvent:"
-       << " src=" << m_callsign
-       << " name=" << msg.name()
-       << " msg=" << msg.msg()
-       << std::endl;
-  */
-  Json::Value eventmessage;
-  Json::Reader reader;
-  bool b = reader.parse(msg.msg(), eventmessage);
-  if (!b)
-  {
-    cout << "*** Error: parsing StateEvent message (" 
-         << reader.getFormattedErrorMessages() << ")" << endl;
-    return;
-  }
-
-  if (msg.name() == "TetraUsers:info")
-  {
-    m_reflector->updateUserdata(eventmessage);
-  }
-  else if (msg.name() == "Sds:info")
-  {
-    m_reflector->updateSdsdata(eventmessage);
-  }
->>>>>>> 86c31cd1
   else if (msg.name() == "QsoInfo:state")
   {
     m_reflector->updateQsostate(eventmessage);
