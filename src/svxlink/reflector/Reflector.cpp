--- conflicted
+++ resolved
@@ -249,11 +249,7 @@
   {
     cout << "*** Can not read user data from json file: " << cfg_filename << endl;
   }
-<<<<<<< HEAD
-  
-=======
-
->>>>>>> ae6168c1
+
   return true;
 } /* Reflector::initialize */
 
@@ -266,10 +262,7 @@
     Json::Value& t_userdata = user_arr[i];
     m_user.id = t_userdata.get("id", "").asString();
     m_user.name = t_userdata.get("name","").asString();
-<<<<<<< HEAD
-=======
     m_user.idtype = t_userdata.get("idtype","").asString();
->>>>>>> ae6168c1
     m_user.mode = t_userdata.get("mode","").asString();
     m_user.call = t_userdata.get("call","").asString();
     m_user.location = t_userdata.get("location","").asString();
@@ -287,10 +280,7 @@
     {
       iu->second.name= m_user.name;
       iu->second.mode= m_user.mode;
-<<<<<<< HEAD
-=======
       iu->second.idtype= m_user.idtype;
->>>>>>> ae6168c1
       iu->second.aprs_sym = m_user.aprs_sym;
       iu->second.aprs_tab = m_user.aprs_tab;
       iu->second.comment = m_user.comment;
@@ -302,11 +292,7 @@
 
       if (debug)
       {
-<<<<<<< HEAD
-        cout << "UPDATE: call=" << m_user.call << ", id=" << m_user.id
-=======
         cout << "UPDATE: call=" << m_user.call << ", issi=" << m_user.id 
->>>>>>> ae6168c1
           << ", name=" << m_user.name << ", location=" << m_user.location 
           << " (" << m_user.comment << ")" << endl;
       }
@@ -316,11 +302,7 @@
       userdata.insert(std::pair<std::string, User>(m_user.id, m_user));
       if (debug)
       {
-<<<<<<< HEAD
-        cout << "New user: call=" << m_user.call << ", id=" << m_user.id 
-=======
         cout << "New user: call=" << m_user.call << ", issi=" << m_user.id 
->>>>>>> ae6168c1
              << ", name=" << m_user.name << ", location=" << m_user.location 
              << " ("   << m_user.comment << ")" << endl;
       }
@@ -330,30 +312,24 @@
 } /* Reflector::updateUserdata */
 
 
-<<<<<<< HEAD
-=======
 void Reflector::updateSdsdata(Json::Value eventmessage)
 {
   cout << jsonToString(eventmessage) << endl;
 } /* Reflector::updateSdsdata */
 
 
->>>>>>> ae6168c1
 void Reflector::updateQsostate(Json::Value eventmessage)
 {
   cout << jsonToString(eventmessage) << endl;
 } /* Reflector::updateQsostate */
 
 
-<<<<<<< HEAD
-=======
 void Reflector::updateRssistate(Json::Value eventmessage)
 {
   cout << jsonToString(eventmessage) << endl;
 } /* Reflector::updateRssistate */
 
 
->>>>>>> ae6168c1
 void Reflector::nodeList(std::vector<std::string>& nodes) const
 {
   nodes.clear();
@@ -945,10 +921,7 @@
     Json::Value& t_userdata = cfg_root[i];
     m_user.id = t_userdata.get("id", "").asString();
     m_user.mode = t_userdata.get("mode","").asString();
-<<<<<<< HEAD
-=======
     m_user.idtype = t_userdata.get("idtype","").asString();
->>>>>>> ae6168c1
     m_user.name = t_userdata.get("name","").asString();
     m_user.call = t_userdata.get("call","").asString();
     m_user.location = t_userdata.get("location","").asString();
@@ -976,10 +949,7 @@
     t_userinfo["id"] = iu->second.id;
     t_userinfo["call"] = iu->second.call;
     t_userinfo["mode"] = iu->second.mode;
-<<<<<<< HEAD
-=======
     t_userinfo["idtype"] = iu->second.idtype;
->>>>>>> ae6168c1
     t_userinfo["name"] = iu->second.name;
     t_userinfo["location"] = iu->second.location;
     t_userinfo["sym"] = iu->second.aprs_sym;
@@ -1002,28 +972,15 @@
   // send user info to client nodes
   broadcastMsg(MsgStateEvent("Reflector","DvUsers:info", 
                 os.str()), v1_client_filter);
-<<<<<<< HEAD
-  cout << jsonToString(event) << endl;
-=======
-
->>>>>>> ae6168c1
+
 } /* Reflector::writeUserData */
 
 
 string Reflector::jsonToString(Json::Value eventmessage)
 {
   Json::StreamWriterBuilder builder;
-<<<<<<< HEAD
-  std::unique_ptr<Json::StreamWriter> writer(builder.newStreamWriter());
-  std::ostringstream ostream;
-  writer->write(eventmessage, &ostream);
-  std::string message = ostream.str();
-  message.erase(std::remove_if(message.begin(), message.end(), 
-                [](unsigned char x){return std::iscntrl(x);}));
-=======
   builder["indentation"] = "";
   std::string message = Json::writeString(builder, eventmessage);
->>>>>>> ae6168c1
   return message;
 } /* Reflector::jsonToString */
 
