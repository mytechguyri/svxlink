--- conflicted
+++ resolved
@@ -67,11 +67,7 @@
   set(CMAKE_C_FLAGS_RELWITHDEBINFO "-O2 -g")
 
   set(CMAKE_CXX_FLAGS
-<<<<<<< HEAD
-    "${CMAKE_CXX_FLAGS} -Wall -Wpointer-arith")
-=======
     "${CMAKE_CXX_FLAGS} -Wall -Wpointer-arith -fPIC")
->>>>>>> 41984792
   set(CMAKE_CXX_FLAGS_RELEASE "-O0")
   set(CMAKE_CXX_FLAGS_RELEASE "-O3")
   set(CMAKE_CXX_FLAGS_RELWITHDEBINFO "-O2 -g")
